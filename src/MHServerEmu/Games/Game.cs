--- conflicted
+++ resolved
@@ -47,13 +47,9 @@
 
         public ulong CurrentRepId { get => ++_currentRepId; }
         // We use a dictionary property instead of AccessMessageHandlerHash(), which is essentially just a getter
-<<<<<<< HEAD
-        public Dictionary<ulong, ArchiveMessageHandler> MessageHandlerDict { get; } = new();
+        public Dictionary<ulong, IArchiveMessageHandler> MessageHandlerDict { get; } = new();
         
         public override string ToString() => $"serverGameId=0x{Id:X}";
-=======
-        public Dictionary<ulong, IArchiveMessageHandler> MessageHandlerDict { get; } = new();
->>>>>>> b3564cbe
 
         public Game(ulong id)
         {
