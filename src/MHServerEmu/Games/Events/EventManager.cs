﻿using Gazillion;
using MHServerEmu.Common.Logging;
using MHServerEmu.Frontend;
using MHServerEmu.Games.Common;
using MHServerEmu.Games.Entities;
using MHServerEmu.Games.Entities.Avatars;
using MHServerEmu.Games.Entities.Items;
using MHServerEmu.Games.GameData;
using MHServerEmu.Games.GameData.Prototypes;
using MHServerEmu.Games.GameData.Calligraphy;
using MHServerEmu.Games.Network;
using MHServerEmu.Games.Powers;
using MHServerEmu.Games.Properties;
using MHServerEmu.Networking;
using MHServerEmu.Games.Regions;

namespace MHServerEmu.Games.Events
{
    public class EventManager
    {
        private static readonly Logger Logger = LogManager.CreateLogger();
        private readonly List<GameEvent> _eventList = new();
        private readonly Game _game;
        private readonly object _eventLock = new();
        public EventManager(Game game)
        {
            _game = game;
        }

        public List<QueuedGameMessage> Update()
        {
            List<QueuedGameMessage> messageList = new();

            // Handle Events
            foreach (GameEvent @event in _eventList)
                messageList.AddRange(HandleEvent(@event));

            lock (_eventLock)
            {
                if (_eventList.Count > 0)
                    _eventList.RemoveAll(@event => @event.IsRunning == false);
            }

            return messageList;
        }

        public void AddEvent(FrontendClient client, EventEnum eventId, long timeMs, object data)
        {
            lock (_eventLock)
            {
                _eventList.Add(new(client, eventId, timeMs, data));
            }
        }

        public bool HasEvent(FrontendClient client, EventEnum eventId)
        {
            return _eventList.Exists(@event => @event.Client == client && @event.Event == eventId);
        }
        
        public void KillEvent(FrontendClient client, EventEnum eventId)
        {
            lock (_eventLock)
            {
                if (_eventList.Count > 0)
                    _eventList.RemoveAll(@event => (@event.Client == client) && (@event.Event == eventId));
            }
        }

        private List<QueuedGameMessage> HandleEvent(GameEvent queuedEvent)
        {
            List<QueuedGameMessage> messageList = new();
            FrontendClient client = queuedEvent.Client;
            EventEnum eventId = queuedEvent.Event;
            PrototypeId powerId;
            ActivatePowerArchive activatePower;

            if (queuedEvent.IsExpired() == false)
                return messageList;

            AddConditionArchive conditionArchive;
            ulong avatarEntityId = (ulong)client.Session.Account.Player.Avatar.ToEntityId();

            switch (eventId)
            {
                case EventEnum.UseInteractableObject:

                    Entity interactObject = (Entity)queuedEvent.Data;
                    var proto = interactObject.BaseData.PrototypeId;
                    Logger.Trace($"UseInteractableObject {GameDatabase.GetPrototypeName(proto)}");

                    if (proto == (PrototypeId)16537916167475500124) // BowlingBallReturnDispenser
                    {                      
                        // bowlingBallItem = proto.LootTablePrototypeProp.Value->Table.Choices.Item.Item
                        var bowlingBallItem = (PrototypeId)7835010736274089329; // Entity/Items/Consumables/Prototypes/AchievementRewards/ItemRewards/BowlingBallItem
                        // itemPower = bowlingBallItem.Item.ActionsTriggeredOnItemEvent.ItemActionSet.Choices.ItemActionUsePower.Power
                        var itemPower = (PrototypeId)PowerPrototypes.Items.BowlingBallItemPower; // BowlingBallItemPower
                        // itemRarities = bowlingBallItem.Item.LootDropRestrictions.Rarity.AllowedRarities
                        var itemRarities = (PrototypeId)9254498193264414304; // R4Epic

                        Item bowlingBall = (Item)client.CurrentGame.EntityManager.GetEntityByPrototypeId(bowlingBallItem);
 
                       if (bowlingBall != null)
                        { // TODO: test if ball already in Inventary
                            messageList.Add(new(client, new(NetMessageEntityDestroy.CreateBuilder().SetIdEntity(bowlingBall.BaseData.EntityId).Build())));
                            client.CurrentGame.EntityManager.DestroyEntity(bowlingBall.BaseData.EntityId);
                        }

                        AffixSpec[] affixSpec = { new AffixSpec((PrototypeId)4906559676663600947, 0, 1) }; // BindingInformation                        
                        int seed = _game.Random.Next();
                        float itemVariation = _game.Random.NextFloat(); 
                        bowlingBall = client.CurrentGame.EntityManager.CreateInvItem(
                            bowlingBallItem,
                            new(14646212, (PrototypeId)6731158030400100344, 0), // PlayerGeneral
                            itemRarities, 1, 
                            itemVariation, seed, 
                            affixSpec,
                            true );

                        // TODO: applyItemSpecProperties 
                        bowlingBall.Properties[PropertyEnum.InventoryStackSizeMax] = 1000;          // Item.StackSettings
                        bowlingBall.Properties[PropertyEnum.ItemIsTradable] = false;                // DefaultSettings.IsTradable
                        bowlingBall.Properties[PropertyEnum.ItemBindsToCharacterOnEquip] = true;    // DefaultSettings.BindsToAccountOnPickup
                        bowlingBall.Properties[PropertyEnum.ItemBindsToAccountOnPickup] = true;     // DefaultSettings.BindsToCharacterOnEquip 

                        messageList.Add(new(client, new(bowlingBall.ToNetMessageEntityCreate())));

                        //  if (assign) // TODO: check power assigned by player
                        messageList.Add(new(client, new(NetMessagePowerCollectionUnassignPower.CreateBuilder()
                            .SetEntityId(avatarEntityId)
                            .SetPowerProtoId((ulong)itemPower)
                            .Build())));

                        messageList.Add(new(client, new(NetMessagePowerCollectionAssignPower.CreateBuilder()
                            .SetEntityId(avatarEntityId)
                            .SetPowerProtoId((ulong)itemPower)
                            .SetPowerRank(0)
                            .SetCharacterLevel(60)
                            .SetCombatLevel(60)
                            .SetItemLevel(1)
                            .SetItemVariation(itemVariation)
                            .Build())));
                    }

                    break;

                case EventEnum.OnPreInteractPower:
                    interactObject = (Entity)queuedEvent.Data;
                    proto = interactObject.BaseData.PrototypeId;
                    var world = GameDatabase.GetPrototype<WorldEntityPrototype>(proto);
                    if (world == null) break;
                    var preIteractPower = world.PreInteractPower;
                    if (preIteractPower == PrototypeId.Invalid) break;
                    Logger.Trace($"OnPreInteractPower {GameDatabase.GetPrototypeName(preIteractPower)}");

                    messageList.Add(new(client, new(NetMessagePowerCollectionAssignPower.CreateBuilder()
                        .SetEntityId(avatarEntityId)
                        .SetPowerProtoId((ulong)preIteractPower)
                        .SetPowerRank(0)
                        .SetCharacterLevel(60)
                        .SetCombatLevel(60)
                        .SetItemLevel(1)
                        .SetItemVariation(1)
                        .Build())));

                    activatePower = new()
                    {
                        ReplicationPolicy = AoiNetworkPolicyValues.AoiChannel0,
                        Flags = ActivatePowerMessageFlags.HasTriggeringPowerPrototypeId | ActivatePowerMessageFlags.TargetPositionIsUserPosition | ActivatePowerMessageFlags.HasPowerRandomSeed | ActivatePowerMessageFlags.HasFXRandomSeed,
                        IdUserEntity = avatarEntityId,
                        IdTargetEntity = 0,
                        PowerPrototypeId = preIteractPower,
                        UserPosition = client.LastPosition,
                        PowerRandomSeed = 2222,
                        FXRandomSeed = 2222
                    };

                    messageList.Add(new(client, new(NetMessageActivatePower.CreateBuilder()
                         .SetArchiveData(activatePower.Serialize())
                         .Build())));

                    break;

                case EventEnum.OnPreInteractPowerEnd:

                    interactObject = (Entity)queuedEvent.Data;
                    proto = interactObject.BaseData.PrototypeId;
                    world = GameDatabase.GetPrototype<WorldEntityPrototype>(proto);
                    if (world == null) break;
                    preIteractPower = world.PreInteractPower;
                    if (preIteractPower == 0) break;
                    Logger.Trace($"OnPreInteractPowerEnd");

                    messageList.Add(new(client, new(NetMessageOnPreInteractPowerEnd.CreateBuilder()
                        .SetIdTargetEntity(interactObject.BaseData.EntityId)
                        .SetAvatarIndex(0)
                        .Build())));

                    messageList.Add(new(client, new(NetMessagePowerCollectionUnassignPower.CreateBuilder()
                              .SetEntityId(avatarEntityId)
                              .SetPowerProtoId((ulong)preIteractPower)
                              .Build())));
                    break;

                case EventEnum.FinishCellLoading:
                    Logger.Warn($"Forсed loading");
                    client.AOI.LoadedCellCount = (int)queuedEvent.Data;
                    client.CurrentGame.FinishLoading(client);
                    break;

                case EventEnum.EmoteDance:

                    AvatarPrototypeId avatar = (AvatarPrototypeId)queuedEvent.Data;
                    avatarEntityId = (ulong)avatar.ToEntityId();
                    activatePower = new()
                    {
                        ReplicationPolicy = AoiNetworkPolicyValues.AoiChannel0,
                        Flags = ActivatePowerMessageFlags.HasTriggeringPowerPrototypeId | ActivatePowerMessageFlags.TargetPositionIsUserPosition | ActivatePowerMessageFlags.HasPowerRandomSeed | ActivatePowerMessageFlags.HasFXRandomSeed,
                        IdUserEntity = avatarEntityId,
                        IdTargetEntity = avatarEntityId,
                        PowerPrototypeId = (PrototypeId)PowerPrototypes.Emotes.EmoteDance,
                        UserPosition = client.LastPosition,
                        PowerRandomSeed = 1111,
                        FXRandomSeed = 1111

                    };
                    messageList.Add(new(client,new(NetMessageActivatePower.CreateBuilder()
                         .SetArchiveData(activatePower.Serialize())
                         .Build())));
                    break;

                case EventEnum.ToTeleport:

                    Vector3 targetPos = (Vector3)queuedEvent.Data;
                    Vector3 targetRot = new();

                    uint cellid = 1;
                    uint areaid = 1;

                    messageList.Add(new(client, new(NetMessageEntityPosition.CreateBuilder()
                        .SetIdEntity((ulong)client.Session.Account.Player.Avatar.ToEntityId())
                        .SetFlags(64)
                        .SetPosition(targetPos.ToNetStructPoint3())
                        .SetOrientation(targetRot.ToNetStructPoint3())
                        .SetCellId(cellid)
                        .SetAreaId(areaid)
                        .SetEntityPrototypeId((ulong)client.Session.Account.Player.Avatar)
                        .Build())));

                    client.LastPosition = targetPos;
                    Logger.Trace($"Teleporting to {targetPos}");

                    break;

                case EventEnum.StartTravel:

                    var conditionSerializationFlags = ConditionSerializationFlags.NoCreatorId | ConditionSerializationFlags.NoUltimateCreatorId | ConditionSerializationFlags.NoConditionPrototypeId
                        | ConditionSerializationFlags.HasIndex | ConditionSerializationFlags.HasAssetDataRef;

                    powerId = (PrototypeId)queuedEvent.Data;
                    switch (powerId)
                    {
                        case (PrototypeId)PowerPrototypes.Travel.GhostRiderRide:
                            Logger.Trace($"EventStart GhostRiderRide");
                            // Player.Avatar.EvalOnCreate.AssignProp.ProcProp.Param1 
                            conditionArchive = new(avatarEntityId, 666, conditionSerializationFlags, powerId, 0);   // TODO: generate and save Condition.Id                        

                            messageList.Add(new(client, new(NetMessageAddCondition.CreateBuilder()
                                .SetArchiveData(conditionArchive.Serialize())
                                .Build())));

                            messageList.Add(new(client, new(NetMessagePowerCollectionAssignPower.CreateBuilder()
                                .SetEntityId(avatarEntityId)
                                .SetPowerProtoId((ulong)PowerPrototypes.GhostRider.RideBikeHotspotsEnd)
                                .SetPowerRank(0)
                                .SetCharacterLevel(60)
                                .SetCombatLevel(60)
                                .SetItemLevel(1)
                                .SetItemVariation(1)
                                .Build())));

                            break;

                        case (PrototypeId)PowerPrototypes.Travel.WolverineRide:
                        case (PrototypeId)PowerPrototypes.Travel.DeadpoolRide:
                        case (PrototypeId)PowerPrototypes.Travel.NickFuryRide:
                        case (PrototypeId)PowerPrototypes.Travel.CyclopsRide:
                        case (PrototypeId)PowerPrototypes.Travel.BlackWidowRide:
                        case (PrototypeId)PowerPrototypes.Travel.BladeRide:
                        case (PrototypeId)PowerPrototypes.Travel.AntmanFlight:
                        case (PrototypeId)PowerPrototypes.Travel.ThingFlight:
                            Logger.Trace($"EventStart Ride");
                            conditionArchive = new(avatarEntityId, 667, conditionSerializationFlags, powerId, 0);
                            messageList.Add(new(client, new(NetMessageAddCondition.CreateBuilder()
                                .SetArchiveData(conditionArchive.Serialize())
                                .Build())));
                            break;

                    }

                    break;

                case EventEnum.EndTravel:
                    powerId = (PrototypeId)queuedEvent.Data;
                    switch (powerId)
                    {
                        case (PrototypeId)PowerPrototypes.Travel.GhostRiderRide:
                            Logger.Trace($"EventEnd GhostRiderRide");

                            messageList.Add(new(client, new(NetMessageDeleteCondition.CreateBuilder()
                                .SetIdEntity(avatarEntityId)
                                .SetKey(666)
                                .Build())));

                            messageList.Add(new(client, new(NetMessagePowerCollectionUnassignPower.CreateBuilder()
                                .SetEntityId(avatarEntityId)
                                .SetPowerProtoId((ulong)PowerPrototypes.GhostRider.RideBikeHotspotsEnd)
                                .Build())));

                            break;

                        case (PrototypeId)PowerPrototypes.Travel.WolverineRide:
                        case (PrototypeId)PowerPrototypes.Travel.DeadpoolRide:
                        case (PrototypeId)PowerPrototypes.Travel.NickFuryRide:
                        case (PrototypeId)PowerPrototypes.Travel.CyclopsRide:
                        case (PrototypeId)PowerPrototypes.Travel.BlackWidowRide:
                        case (PrototypeId)PowerPrototypes.Travel.BladeRide:
                        case (PrototypeId)PowerPrototypes.Travel.AntmanFlight:
                        case (PrototypeId)PowerPrototypes.Travel.ThingFlight:
                            Logger.Trace($"EventEnd Ride");
                            messageList.Add(new(client, new(NetMessageDeleteCondition.CreateBuilder()
                                .SetIdEntity(avatarEntityId)
                                .SetKey(667)
                                .Build())));

                            break;
                    }

                    break;

                case EventEnum.StartThrowing:

                    ulong idTarget = (ulong)queuedEvent.Data;

                    client.ThrowingObject = _game.EntityManager.GetEntityById(idTarget);
                    if (client.ThrowingObject == null) break;

                    // TODO: avatarRepId = Player.EntityManager.GetEntity(avatarEntityId).RepId
                    ulong avatarRepId = (ulong)client.Session.Account.Player.Avatar.ToPropertyCollectionReplicationId();

                    messageList.Add(new(client, new(
                        Property.ToNetMessageSetProperty(avatarRepId, new(PropertyEnum.ThrowableOriginatorEntity), idTarget)
                        )));
                    Logger.Warn($"{GameDatabase.GetPrototypeName(client.ThrowingObject.BaseData.PrototypeId)}");
                    // ThrowObject.Prototype.WorldEntity.UnrealClass

                    var throwPrototype = GameDatabase.GetPrototype<WorldEntityPrototype>(client.ThrowingObject.BaseData.PrototypeId);
                    if (throwPrototype == null) break;
                    client.IsThrowing = true;
                    //if (throwPrototype.Header.ReferenceType != (PrototypeId)HardcodedBlueprintId.ThrowableProp)
                    //    if (throwPrototype.Header.ReferenceType != (PrototypeId)HardcodedBlueprintId.ThrowableSmartProp)
                    //        throwPrototype = throwPrototype.Header.ReferenceType.GetPrototype();
                    messageList.Add(new(client, new(
                        Property.ToNetMessageSetProperty(avatarRepId, new(PropertyEnum.ThrowableOriginatorAssetRef), throwPrototype.UnrealClass)
                        )));

                    // ThrowObject.Prototype.ThrowableRestorePowerProp.Value
<<<<<<< HEAD
                    var propertyCollection = throwPrototype.Properties;
                    while (propertyCollection == null)
                    {
                        throwPrototype = GameDatabase.GetPrototype<WorldEntityPrototype>(throwPrototype.ParentDataRef);
                        propertyCollection = throwPrototype.Properties;
                    }
                    client.ThrowingCancelPower = throwPrototype.Properties.GetPropertyContainer((BlueprintId)HardcodedBlueprintId.ThrowableRestorePowerProp).Value;
=======
                    client.ThrowingCancelPower = throwPrototype.Properties[PropertyEnum.ThrowableRestorePower];
>>>>>>> 6e44cfaa
                    messageList.Add(new(client, new(NetMessagePowerCollectionAssignPower.CreateBuilder()
                        .SetEntityId(avatarEntityId)
                        .SetPowerProtoId((ulong)client.ThrowingCancelPower)
                        .SetPowerRank(0)
                        .SetCharacterLevel(60) // TODO: Player.Avatar.GetProperty(PropertyEnum.CharacterLevel)
                        .SetCombatLevel(60) // TODO: Player.Avatar.GetProperty(PropertyEnum.CombatLevel)
                        .SetItemLevel(1)
                        .SetItemVariation(1)
                        .Build())));

                    // ThrowObject.Prototype.ThrowablePowerProp.Value
                    client.ThrowingPower = throwPrototype.Properties[PropertyEnum.ThrowablePower];
                    messageList.Add(new(client, new(NetMessagePowerCollectionAssignPower.CreateBuilder()
                        .SetEntityId(avatarEntityId)
                        .SetPowerProtoId((ulong)client.ThrowingPower)
                        .SetPowerRank(0)
                        .SetCharacterLevel(60)
                        .SetCombatLevel(60)
                        .SetItemLevel(1)
                        .SetItemVariation(1)
                        .Build())));

                    messageList.Add(new(client, new(NetMessageEntityDestroy.CreateBuilder()
                        .SetIdEntity(idTarget)
                        .Build())));

                    Logger.Trace($"Event StartThrowing");

                    break;

                case EventEnum.EndThrowing:
                    powerId = (PrototypeId)queuedEvent.Data;
                    avatarRepId = (ulong)client.Session.Account.Player.Avatar.ToPropertyCollectionReplicationId();
                    // TODO: avatarRepId = Player.EntityManager.GetEntity(AvatarEntityId).RepId

                    messageList.Add(new(client, new(
                        Property.ToNetMessageRemoveProperty(avatarRepId, new(PropertyEnum.ThrowableOriginatorEntity))
                        )));
                    messageList.Add(new(client, new(
                        Property.ToNetMessageRemoveProperty(avatarRepId, new(PropertyEnum.ThrowableOriginatorAssetRef))
                        )));

                    // ThrowObject.Prototype.ThrowablePowerProp.Value
                    messageList.Add(new(client, new(NetMessagePowerCollectionUnassignPower.CreateBuilder()
                        .SetEntityId(avatarEntityId)
                        .SetPowerProtoId((ulong)client.ThrowingPower)
                        .Build())));

                    // ThrowObject.Prototype.ThrowableRestorePowerProp.Value
                    messageList.Add(new(client, new(NetMessagePowerCollectionUnassignPower.CreateBuilder()
                        .SetEntityId(avatarEntityId)
                        .SetPowerProtoId((ulong)client.ThrowingCancelPower)
                        .Build())));

                    Logger.Trace("Event EndThrowing");

                    if (GameDatabase.GetPrototypeName(powerId).Contains("CancelPower")) 
                    {
                        if (client.ThrowingObject != null)
                            messageList.Add(new(client, new(client.ThrowingObject.ToNetMessageEntityCreate())));
                        Logger.Trace("Event ThrownCancelPower");
                    }
                    client.ThrowingObject = null;
                    client.IsThrowing = false;
                    break;

                case EventEnum.DiamondFormActivate:
                    conditionSerializationFlags = ConditionSerializationFlags.NoCreatorId | ConditionSerializationFlags.NoUltimateCreatorId | ConditionSerializationFlags.NoConditionPrototypeId
                        | ConditionSerializationFlags.HasIndex | ConditionSerializationFlags.HasAssetDataRef | ConditionSerializationFlags.AssetDataRefIsNotFromOwner;

                    var diamondFormCondition = (PrototypeId)PowerPrototypes.EmmaFrost.DiamondFormCondition;
                    conditionArchive = new((ulong)client.Session.Account.Player.Avatar.ToEntityId(), 111, conditionSerializationFlags, diamondFormCondition, 0);

                    Logger.Trace($"Event Start EmmaDiamondForm");

                    var emmaCostume = (PrototypeId)client.Session.Account.CurrentAvatar.Costume;

                    // Invalid prototype id is the same as the default costume
                    if (emmaCostume == PrototypeId.Invalid)
                        emmaCostume = GameDatabase.GetPrototypeRefByName("Entity/Items/Costumes/Prototypes/EmmaFrost/Modern.prototype");

                    var asset = GameDatabase.GetPrototype<CostumePrototype>(emmaCostume).CostumeUnrealClass;
                    conditionArchive.Condition.AssetDataRef = asset;  // MarvelPlayer_EmmaFrost_Modern

                    messageList.Add(new(client, new(NetMessageAddCondition.CreateBuilder()
                         .SetArchiveData(conditionArchive.Serialize())
                         .Build())));

                    break;

                case EventEnum.DiamondFormDeactivate:
                    // TODO: get DiamondFormCondition Condition Key
                    messageList.Add(new(client, new(NetMessageDeleteCondition.CreateBuilder()
                      .SetKey(111)
                      .SetIdEntity((ulong)client.Session.Account.Player.Avatar.ToEntityId())
                      .Build())));

                    Logger.Trace($"EventEnd EmmaDiamondForm");

                    break;

                case EventEnum.StartMagikUltimate:
                    conditionSerializationFlags = ConditionSerializationFlags.NoCreatorId | ConditionSerializationFlags.NoUltimateCreatorId | ConditionSerializationFlags.NoConditionPrototypeId
                        | ConditionSerializationFlags.HasIndex | ConditionSerializationFlags.HasAssetDataRef | ConditionSerializationFlags.HasDuration;

                    NetStructPoint3 position = (NetStructPoint3)queuedEvent.Data;

                    Logger.Trace($"EventStart Magik Ultimate");

                    conditionArchive = new(avatarEntityId, 777, conditionSerializationFlags, (PrototypeId)PowerPrototypes.Magik.Ultimate, 0);
                    conditionArchive.Condition.Duration = 20000;

                    messageList.Add(new(client, new(NetMessageAddCondition.CreateBuilder()
                        .SetArchiveData(conditionArchive.Serialize())
                        .Build())));

                    WorldEntity arenaEntity = _game.EntityManager.CreateWorldEntityEmpty(
                        client.AOI.Region.Id,
                        (PrototypeId)PowerPrototypes.Magik.UltimateArea,
                        new(position.X, position.Y, position.Z), new());

                    // we need to store this state in the avatar entity instead
                    client.MagikUltimateEntityId = arenaEntity.BaseData.EntityId;

                    messageList.Add(new(client, new(arenaEntity.ToNetMessageEntityCreate())));

                    messageList.Add(new(client, new(NetMessagePowerCollectionAssignPower.CreateBuilder()
                        .SetEntityId(arenaEntity.BaseData.EntityId)
                        .SetPowerProtoId((ulong)PowerPrototypes.Magik.UltimateHotspotEffect)
                        .SetPowerRank(0)
                        .SetCharacterLevel(60)
                        .SetCombatLevel(60)
                        .SetItemLevel(1)
                        .SetItemVariation(1)
                        .Build())));

                    messageList.Add(new(client, new(
                        Property.ToNetMessageSetProperty(arenaEntity.Properties.ReplicationId, new(PropertyEnum.AttachedToEntityId), avatarEntityId)
                        )));

                    break;

                case EventEnum.EndMagikUltimate:
                    Logger.Trace($"EventEnd Magik Ultimate");

                    messageList.Add(new(client, new(NetMessageDeleteCondition.CreateBuilder()
                        .SetIdEntity(avatarEntityId)
                        .SetKey(777)
                        .Build())));

                    ulong arenaEntityId = client.MagikUltimateEntityId;

                    messageList.Add(new(client, new(NetMessagePowerCollectionUnassignPower.CreateBuilder()
                        .SetEntityId(arenaEntityId)
                        .SetPowerProtoId((ulong)PowerPrototypes.Magik.UltimateHotspotEffect)
                        .Build())));

                    _game.EntityManager.DestroyEntity(arenaEntityId);

                    messageList.Add(new(client, new(NetMessageEntityDestroy.CreateBuilder()
                        .SetIdEntity(arenaEntityId)
                        .Build())));

                    break;

                case EventEnum.GetRegion:
                    Logger.Trace($"Event GetRegion");
                    Region region = (Region)queuedEvent.Data;
                    var messages = region.GetLoadingMessages(client.GameId, client.Session.Account.Player.Waypoint, client);
                    foreach (var message in messages)
                        messageList.Add(new(client, message));

                    break;
            }

            queuedEvent.IsRunning = false;

            return messageList;
        }
    }
}<|MERGE_RESOLUTION|>--- conflicted
+++ resolved
@@ -364,17 +364,7 @@
                         )));
 
                     // ThrowObject.Prototype.ThrowableRestorePowerProp.Value
-<<<<<<< HEAD
-                    var propertyCollection = throwPrototype.Properties;
-                    while (propertyCollection == null)
-                    {
-                        throwPrototype = GameDatabase.GetPrototype<WorldEntityPrototype>(throwPrototype.ParentDataRef);
-                        propertyCollection = throwPrototype.Properties;
-                    }
-                    client.ThrowingCancelPower = throwPrototype.Properties.GetPropertyContainer((BlueprintId)HardcodedBlueprintId.ThrowableRestorePowerProp).Value;
-=======
                     client.ThrowingCancelPower = throwPrototype.Properties[PropertyEnum.ThrowableRestorePower];
->>>>>>> 6e44cfaa
                     messageList.Add(new(client, new(NetMessagePowerCollectionAssignPower.CreateBuilder()
                         .SetEntityId(avatarEntityId)
                         .SetPowerProtoId((ulong)client.ThrowingCancelPower)
