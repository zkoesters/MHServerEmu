﻿using System.Diagnostics;
using MHServerEmu.Common.Extensions;
using MHServerEmu.Common.Helpers;
using MHServerEmu.Common.Logging;
using MHServerEmu.Games.GameData.Calligraphy;
using MHServerEmu.Games.GameData.Prototypes;
using MHServerEmu.Games.GameData.Prototypes.Markers;
using MHServerEmu.Games.GameData.Resources;

namespace MHServerEmu.Games.GameData
{
    public enum DataOrigin : byte
    {
        Unknown,        // Default value returned by DataDirectory::GetDataOrigin()
        Calligraphy,
        Resource,
        Dynamic         // Unused? Mentioned in DataDirectory::GetPrototypeBlueprintDataRef()
    }

    /// <summary>
    /// A singleton that manages all loaded game data.
    /// </summary>
    public class DataDirectory
    {
        private static readonly Logger Logger = LogManager.CreateLogger();

        // Prototype serializers
        private static readonly CalligraphySerializer CalligraphySerializer = new();
        private static readonly BinaryResourceSerializer BinaryResourceSerializer = new();

        // Lookup dictionaries
        private readonly Dictionary<BlueprintId, LoadedBlueprintRecord> _blueprintRecordDict = new();
        private readonly Dictionary<BlueprintGuid, BlueprintId> _blueprintGuidToDataRefDict = new();

        private readonly Dictionary<PrototypeId, PrototypeDataRefRecord> _prototypeRecordDict = new();
        private readonly Dictionary<PrototypeGuid, PrototypeId> _prototypeGuidToDataRefDict = new();

        private readonly Dictionary<Type, PrototypeEnumValueNode> _prototypeClassLookupDict = new(GameDatabase.PrototypeClassManager.ClassCount);

        // Singleton instance
        public static DataDirectory Instance { get; } = new();

        // Subdirectories
        public CurveDirectory CurveDirectory { get; } = new();
        public AssetDirectory AssetDirectory { get; } = new();
        public ReplacementDirectory ReplacementDirectory { get; } = new();

        // Quick access for blueprints
        public BlueprintId KeywordBlueprint { get; private set; } = BlueprintId.Invalid;
        public BlueprintId PropertyBlueprint { get; private set; } = BlueprintId.Invalid;
        public BlueprintId PropertyInfoBlueprint { get; private set; } = BlueprintId.Invalid;

        private DataDirectory() { }

        #region Initialization

        public void Initialize()
        {
            var stopwatch = Stopwatch.StartNew();

            // Load Calligraphy data
            LoadCalligraphyDataFramework();

            // Load resource prototypes
            CreatePrototypeDataRefsForDirectory();

            // Build hierarchy lists and generate enum lookups for each prototype class and blueprint
            InitializeHierarchyCache();

            Logger.Info($"Initialized in {stopwatch.ElapsedMilliseconds} ms");
        }

        private MemoryStream LoadPakDataFile(string filePath, PakFileId pakId)
        {
            return PakFileSystem.Instance.LoadFromPak(filePath, pakId);
        }

        private void LoadCalligraphyDataFramework()
        {
            // Define directories
            var directories = new (string, Action<BinaryReader>, Action)[]
            {
                // Directory file path                  // Entry read method            // Callback
                ("Calligraphy/Curve.directory",         ReadCurveDirectoryEntry,        () => Logger.Info($"Loaded {CurveDirectory.RecordCount} curve entries")),
                ("Calligraphy/Type.directory",          ReadTypeDirectoryEntry,         () => Logger.Info($"Loaded {AssetDirectory.AssetCount} asset entries of {AssetDirectory.AssetTypeCount} types")),
                ("Calligraphy/Blueprint.directory",     ReadBlueprintDirectoryEntry,    () => Logger.Info($"Loaded {_blueprintRecordDict.Count} blueprints")),
                ("Calligraphy/Prototype.directory",     ReadPrototypeDirectoryEntry,    () => Logger.Info($"Loaded {_prototypeRecordDict.Count} Calligraphy prototype entries")),
                ("Calligraphy/Replacement.directory",   ReadReplacementDirectoryEntry,  () => { } )
            };

            // Load all directories
            foreach (var directory in directories)
            {
                using (MemoryStream stream = LoadPakDataFile(directory.Item1, PakFileId.Calligraphy))
                using (BinaryReader reader = new(stream))
                {
                    CalligraphyHeader header = new(reader);
                    int recordCount = reader.ReadInt32();

                    // Read all records
                    for (int i = 0; i < recordCount; i++)
                        directory.Item2(reader);

                    // Do the callback
                    directory.Item3();
                }
            }

            // Bind asset types to code enums where needed and enumerate all assets
            GameDatabase.PrototypeClassManager.BindAssetTypesToEnums(AssetDirectory);

            // Set blueprint references for quick access
            KeywordBlueprint = GameDatabase.BlueprintRefManager.GetDataRefByName("Types/Keyword.blueprint");
            PropertyBlueprint = GameDatabase.BlueprintRefManager.GetDataRefByName("Property/Property.blueprint");
            PropertyInfoBlueprint = GameDatabase.BlueprintRefManager.GetDataRefByName("Property/PropertyInfo.blueprint");

            // Populate blueprint hierarchy hash sets
            foreach (LoadedBlueprintRecord record in _blueprintRecordDict.Values)
                record.Blueprint.OnAllDirectoriesLoaded();
        }

        private void LoadBlueprint(BlueprintId id, BlueprintGuid guid, BlueprintRecordFlags flags)
        {
            // Add guid lookup
            _blueprintGuidToDataRefDict[guid] = id;

            // Deserialize
            using (MemoryStream ms = LoadPakDataFile($"Calligraphy/{GameDatabase.GetBlueprintName(id)}", PakFileId.Calligraphy))
            {
                Blueprint blueprint = new(ms, id, guid);

                // Add a new blueprint record
                _blueprintRecordDict.Add(id, new(blueprint, flags));
            }
        }

        private void AddCalligraphyPrototype(PrototypeId prototypeId, PrototypeGuid prototypeGuid, BlueprintId blueprintId, PrototypeRecordFlags flags, string filePath)
        {
            // Create a dataRef
            GameDatabase.PrototypeRefManager.AddDataRef(prototypeId, filePath);
            _prototypeGuidToDataRefDict.Add(prototypeGuid, prototypeId);

            // Get blueprint and class type
            Blueprint blueprint = GetBlueprint(blueprintId);
            Type classType = blueprint.RuntimeBindingClassType;

            // Add a new prototype record
            PrototypeDataRefRecord record = new()
            {
                PrototypeId = prototypeId,
                PrototypeGuid = prototypeGuid,
                BlueprintId = blueprintId,
                Flags = flags,
                ClassType = classType,
                DataOrigin = DataOrigin.Calligraphy,
                Blueprint = blueprint
            };

            if (IsEditorOnlyByClassType(classType))
                record.Flags |= PrototypeRecordFlags.EditorOnly;

            _prototypeRecordDict.Add(prototypeId, record);
            // Load the prototype on demand
        }

        private void CreatePrototypeDataRefsForDirectory()
        {
            int numResources = 0;

            foreach (string filePath in PakFileSystem.Instance.GetResourceFiles("Resource"))
            {
                AddResource(filePath);
                numResources++;
            }

            Logger.Info($"Loaded {numResources} resource prototype entries");
        }

        private void AddResource(string filePath)
        {
            // Get class type
            Type classType = GetResourceClassTypeByFileName(filePath);
            if (classType == null) return;

            // Create a dataRef
            var prototypeId = (PrototypeId)HashHelper.HashPath($"&{filePath}");   
            GameDatabase.PrototypeRefManager.AddDataRef(prototypeId, filePath);

            // Add a new prototype record
            PrototypeDataRefRecord record = new()
            {
                PrototypeId = prototypeId,
                PrototypeGuid = PrototypeGuid.Invalid,
                BlueprintId = BlueprintId.Invalid,
                Flags = IsEditorOnlyByClassType(classType) ? PrototypeRecordFlags.EditorOnly : PrototypeRecordFlags.None,
                ClassType = classType,
                DataOrigin = DataOrigin.Resource
            };

            _prototypeRecordDict.Add(prototypeId, record);
            // Load the resource on demand
        }

        /// <summary>
        /// Generates prototype lookups for classes and blueprints.
        /// </summary>
        private void InitializeHierarchyCache()
        {
            var stopwatch = Stopwatch.StartNew();

            // Create lookup nodes for each prototype class
            foreach (Type prototypeClassType in GameDatabase.PrototypeClassManager.GetEnumerator())
                _prototypeClassLookupDict.Add(prototypeClassType, new());

            // Sort all prototype data records by prototype id
            PrototypeDataRefRecord[] sortedRecords = _prototypeRecordDict.Values.OrderBy(x => x.PrototypeId).ToArray();

            // Put all prototype refs where they belong
            foreach (PrototypeDataRefRecord record in sortedRecords)
            {
                // Class hierarchy
                _prototypeClassLookupDict[typeof(Prototype)].PrototypeRecordList.Add(record);    // All refs go to the overall prototype enum

                // Add refs for child lookups if needed
                Type classType = record.ClassType;
                while (classType != typeof(Prototype))
                {
                    _prototypeClassLookupDict[classType].PrototypeRecordList.Add(record);
                    classType = classType.BaseType;
                }
                
                // Blueprint hierarchy
                if (record.BlueprintId == BlueprintId.Invalid) continue;    // Skip resources, since they don't use blueprints
                
                foreach (BlueprintId fileId in record.Blueprint.FileIdHashSet)
                {
                    Blueprint parent = GetBlueprint(fileId);
                    parent.PrototypeRecordList.Add(record);
                }
            }

            // Generate enum lookups for each class type
            foreach (var kvp in _prototypeClassLookupDict)
                kvp.Value.GenerateEnumLookups();

            // Same for blueprints
            foreach (var kvp in _blueprintRecordDict)
                kvp.Value.Blueprint.GenerateEnumLookups();

            stopwatch.Stop();
            Logger.Info($"Initialized hierarchy cache in {stopwatch.ElapsedMilliseconds} ms");
        }

        public bool Verify()
        {
            return AssetDirectory.AssetCount > 0
                && CurveDirectory.RecordCount > 0
                && _blueprintRecordDict.Count > 0
                && _prototypeRecordDict.Count > 0
                && ReplacementDirectory.RecordCount > 0;
        }

        #endregion

        #region Data Access

        public PrototypeId GetPrototypeDataRefByGuid(PrototypeGuid guid)
        {
            if (_prototypeGuidToDataRefDict.TryGetValue(guid, out var id) == false)
                return PrototypeId.Invalid;

            return id;
        }

        public PrototypeGuid GetPrototypeGuid(PrototypeId id)
        {
            if (_prototypeRecordDict.TryGetValue(id, out PrototypeDataRefRecord record) == false)
                return PrototypeGuid.Invalid;

            return record.PrototypeGuid;
        }

        public Blueprint GetBlueprint(BlueprintId id)
        {
            if (_blueprintRecordDict.TryGetValue(id, out var record) == false)
                return null;

            return record.Blueprint;
        }

        public BlueprintId GetPrototypeBlueprintDataRef(PrototypeId prototypeId)
        {
            if (prototypeId == PrototypeId.Invalid) return BlueprintId.Invalid;

            var record = GetPrototypeDataRefRecord(prototypeId);
            if (record == null) return BlueprintId.Invalid;

            return record.BlueprintId;
        }

        public Blueprint GetPrototypeBlueprint(PrototypeId prototypeId)
        {
            BlueprintId blueprintId = GetPrototypeBlueprintDataRef(prototypeId);
            if (blueprintId == BlueprintId.Invalid) return null;
            return GetBlueprint(blueprintId);
        }

        public T GetPrototype<T>(PrototypeId prototypeId) where T: Prototype
        {
            // NOTE: the original client implementation appears to be thread-safe, while ours is not

            var record = GetPrototypeDataRefRecord(prototypeId);
            if (record == null) return default;

            // Load the prototype if not loaded yet
            if (record.Prototype == null)
            {
                // Get prototype file path and pak file id
                // Note: the client uses a separate getPrototypeRelativePath() method here to get the file path.
                string filePath;
                PakFileId pakFileId;

                if (record.DataOrigin == DataOrigin.Calligraphy)
                {
                    filePath = $"Calligraphy/{GameDatabase.GetPrototypeName(record.PrototypeId)}";
                    pakFileId = PakFileId.Calligraphy;
                }
                else if (record.DataOrigin == DataOrigin.Resource)
                {
                    filePath = GameDatabase.GetPrototypeName(record.PrototypeId);
                    pakFileId = PakFileId.Default;
                }
                else throw new NotImplementedException($"Prototype deserialization for data origin {record.DataOrigin} is not supported.");

                // Deserialize and postprocess
                using (MemoryStream ms = LoadPakDataFile(filePath, pakFileId))
                {
                    Prototype prototype = DeserializePrototypeFromStream(ms, record);
                    record.Prototype = prototype;
                    prototype.DataRefRecord = record;
                    prototype.PostProcess();
                }
            }

<<<<<<< HEAD
            return record.Prototype as T;
=======
            // Make sure the requested type is valid for this prototype
            var typedPrototype = record.Prototype as T;
            if (typedPrototype == null)
                Logger.Warn($"Failed to cast {typedPrototype.GetType().Name} to {typeof(T).Name}, file name {GameDatabase.GetPrototypeName(prototypeId)}");

            return typedPrototype;
>>>>>>> 52bf3aa4
        }

        public Type GetPrototypeClassType(PrototypeId prototypeId)
        {
            if (_prototypeRecordDict.TryGetValue(prototypeId, out var record) == false)
                return Logger.WarnReturn<Type>(null, $"Failed to get type for prototype id {prototypeId}");

            return record.ClassType;
        }

        public PrototypeId GetBlueprintDefaultPrototype(BlueprintId blueprintId)
        {
            var blueprint = GetBlueprint(blueprintId);
            if (blueprint == null) return PrototypeId.Invalid;
            return blueprint.DefaultPrototypeId;
        }

        public PrototypeId GetPrototypeFromEnumValue<T>(int enumValue) where T: Prototype
        {
            PrototypeId[] enumLookup = _prototypeClassLookupDict[typeof(T)].EnumValueToPrototypeLookup;
            if (enumValue < 0 || enumValue >= enumLookup.Length)
                return Logger.WarnReturn(PrototypeId.Invalid, $"Failed to get prototype for enumValue {enumValue} as {nameof(T)}");

            return enumLookup[enumValue];
        }

        public int GetPrototypeEnumValue<T>(PrototypeId prototypeId) where T: Prototype
        {
            Dictionary<PrototypeId, int> dict = _prototypeClassLookupDict[typeof(T)].PrototypeToEnumValueDict;

            if (dict.TryGetValue(prototypeId, out int enumValue) == false)
                return Logger.WarnReturn(0, $"Failed to get enum value for prototype {GameDatabase.GetPrototypeName(prototypeId)} as {nameof(T)}");

            return enumValue;
        }

        /// <summary>
        /// Returns an iterator for all prototype records.
        /// </summary>
        public PrototypeIterator IterateAllPrototypes(PrototypeIterateFlags flags = PrototypeIterateFlags.None)
        {
            return new(_prototypeRecordDict.Values, flags);
        }

        /// <summary>
        /// Returns an iterator for prototypes belonging to the specified class.
        /// </summary>
        public PrototypeIterator IteratePrototypesInHierarchy(Type prototypeClassType, PrototypeIterateFlags flags = PrototypeIterateFlags.None)
        {
            if (_prototypeClassLookupDict.TryGetValue(prototypeClassType, out var node) == false)
                return Logger.WarnReturn(new PrototypeIterator(), $"Failed to get iterated prototype list for class {prototypeClassType.Name}");

            return new(node.PrototypeRecordList, flags);
        }

        /// <summary>
        /// Returns an iterator for prototypes belonging to the specified blueprint.
        /// </summary>
        public PrototypeIterator IteratePrototypesInHierarchy(BlueprintId blueprintId, PrototypeIterateFlags flags = PrototypeIterateFlags.None)
        {
            if (_blueprintRecordDict.TryGetValue(blueprintId, out var record) == false)
                return Logger.WarnReturn(new PrototypeIterator(), $"Failed to get iterated prototype list for blueprint id {blueprintId}");

            return new(record.Blueprint.PrototypeRecordList, flags);
        }

        /// <summary>
        /// Returns an iterator for all blueprint records.
        /// </summary>
        public IEnumerable<Blueprint> IterateBlueprints()
        {
            foreach (var record in _blueprintRecordDict.Values)
                yield return record.Blueprint;
        }

        /// <summary>
        /// Returns an iterator for all asset type records.
        /// </summary>
        public IEnumerable<AssetType> IterateAssetTypes()
        {
            return AssetDirectory.IterateAssetTypes();
        }

        public List<ulong> GetPowerPropertyIdList(string filter)
        {
            // TO BE REMOVED: temp bruteforcing of power property ids

            PrototypeId[] powerTable = _prototypeClassLookupDict[typeof(PowerPrototype)].EnumValueToPrototypeLookup;
            List<ulong> propertyIdList = new();

            for (int i = 1; i < powerTable.Length; i++)
                if (GameDatabase.GetPrototypeName(powerTable[i]).Contains(filter))
                    propertyIdList.Add(DataHelper.ReconstructPowerPropertyIdFromHash((ulong)i));

            return propertyIdList;
        }

        public DataOrigin GetDataOrigin(PrototypeId prototypeId)
        {
            if (_prototypeRecordDict.TryGetValue(prototypeId, out PrototypeDataRefRecord record) == false)
                return DataOrigin.Unknown;

            return record.DataOrigin;
        }

        private PrototypeDataRefRecord GetPrototypeDataRefRecord(PrototypeId prototypeId)
        {
            if (prototypeId == PrototypeId.Invalid) return null;

            if (_prototypeRecordDict.TryGetValue(prototypeId, out var record) == false)
                return Logger.WarnReturn<PrototypeDataRefRecord>(null, $"PrototypeId {prototypeId} has no data ref record in the data directory");

            return record;
        }

        /// <summary>
        /// Checks if the specified prototype is approved for use (i.e. it's not a prototype for something in development). Note: this forces the prototype to load.
        /// </summary>
        public bool PrototypeIsApproved(PrototypeId prototypeId, Prototype prototype = null)
        {
            var record = GetPrototypeDataRefRecord(prototypeId);
            if (record == null) return false;
            return PrototypeIsApproved(record, prototype);
        }

        /// <summary>
        /// Checks if the specified prototype is approved for use (i.e. it's not a prototype for something in development). Note: this forces the prototype to load.
        /// </summary>
        public bool PrototypeIsApproved(PrototypeDataRefRecord record, Prototype prototype = null)
        {
            // If no prototype is provided we use the prototype from the record
            if (prototype == null)
                prototype = record.Prototype ?? GetPrototype<Prototype>(record.PrototypeId);

            return prototype.ApprovedForUse();
        }

        private Type GetResourceClassTypeByFileName(string fileName)
        {
            // Replacement for Gazillion's GetResourceClassIdByFilename
            switch (Path.GetExtension(fileName))
            {
                case ".cell":       return typeof(CellPrototype);
                case ".district":   return typeof(DistrictPrototype);
                case ".markerset":  return typeof(MarkerSetPrototype);
                case ".encounter":  return typeof(EncounterResourcePrototype);
                case ".prop":       return typeof(PropPackagePrototype);
                case ".propset":    return typeof(PropSetPrototype);
                case ".ui":         return typeof(UIPrototype);
                case ".fragment":   return typeof(NaviFragmentPrototype);

                default:            return Logger.WarnReturn<Type>(null, $"Failed to get class type for resource {fileName}");
            }
        }

        private bool IsEditorOnlyByClassType(Type type) => type == typeof(NaviFragmentPrototype);   // Only NaviFragmentPrototype is editor only

        #endregion

        #region Deserialization

        private void ReadTypeDirectoryEntry(BinaryReader reader)
        {
            var dataId = (AssetTypeId)reader.ReadUInt64();
            var assetTypeGuid = (AssetTypeGuid)reader.ReadUInt64();
            var flags = (AssetTypeRecordFlags)reader.ReadByte();
            string filePath = reader.ReadFixedString16().Replace('\\', '/');

            GameDatabase.AssetTypeRefManager.AddDataRef(dataId, filePath);
            var record = AssetDirectory.CreateAssetTypeRecord(dataId, flags);

            using (MemoryStream ms = LoadPakDataFile($"Calligraphy/{filePath}", PakFileId.Calligraphy))
                record.AssetType = new(ms, AssetDirectory, dataId, assetTypeGuid);
        }

        private void ReadCurveDirectoryEntry(BinaryReader reader)
        {
            var curveId = (CurveId)reader.ReadUInt64();
            var guid = (CurveGuid)reader.ReadUInt64();          // Doesn't seem to be used at all
            var flags = (CurveRecordFlags)reader.ReadByte();    // Neither is this, none of the curve records have any flags set
            string filePath = reader.ReadFixedString16().Replace('\\', '/');

            GameDatabase.CurveRefManager.AddDataRef(curveId, filePath);
            var record = CurveDirectory.CreateCurveRecord(curveId, flags);

            // Curves are loaded on demand when GetCurve() is called
        }

        private void ReadBlueprintDirectoryEntry(BinaryReader reader)
        {
            var dataId = (BlueprintId)reader.ReadUInt64();
            var guid = (BlueprintGuid)reader.ReadUInt64();
            var flags = (BlueprintRecordFlags)reader.ReadByte();
            string filePath = reader.ReadFixedString16().Replace('\\', '/');

            GameDatabase.BlueprintRefManager.AddDataRef(dataId, filePath);
            LoadBlueprint(dataId, guid, flags);
        }

        private void ReadPrototypeDirectoryEntry(BinaryReader reader)
        {
            var prototypeId = (PrototypeId)reader.ReadUInt64();
            var prototypeGuid = (PrototypeGuid)reader.ReadUInt64();
            var blueprintId = (BlueprintId)reader.ReadUInt64();
            var flags = (PrototypeRecordFlags)reader.ReadByte();
            string filePath = reader.ReadFixedString16().Replace('\\', '/');

            AddCalligraphyPrototype(prototypeId, prototypeGuid, blueprintId, flags, filePath);
        }

        private void ReadReplacementDirectoryEntry(BinaryReader reader)
        {
            ulong oldGuid = reader.ReadUInt64();
            ulong newGuid = reader.ReadUInt64();
            string name = reader.ReadFixedString16();

            ReplacementDirectory.AddReplacementRecord(oldGuid, newGuid, name);
        }

        /// <summary>
        /// Deserializes a prototype from a stream using the appropriate serializer.
        /// </summary>
        private Prototype DeserializePrototypeFromStream(Stream stream, PrototypeDataRefRecord record)
        {
            // Get the appropriate serializer
            // Note: the client uses a separate getSerializer() method here to achieve the same result.
            GameDataSerializer serializer = record.DataOrigin == DataOrigin.Calligraphy ? CalligraphySerializer : BinaryResourceSerializer;

            // Create a new prototype instance
            Prototype prototype = GameDatabase.PrototypeClassManager.AllocatePrototype(record.ClassType);

            // Deserialize the data
            serializer.Deserialize(prototype, record.PrototypeId, stream);

            return prototype;
        }

        #endregion

        struct LoadedBlueprintRecord
        {
            public Blueprint Blueprint { get; set; }
            public BlueprintRecordFlags Flags { get; set; }

            public LoadedBlueprintRecord(Blueprint blueprint, BlueprintRecordFlags flags)
            {
                Blueprint = blueprint;
                Flags = flags;
            }
        }

        /// <summary>
        /// Contains data record references and enum lookups for a particular prototype class.
        /// </summary>
        class PrototypeEnumValueNode
        {
            public List<PrototypeDataRefRecord> PrototypeRecordList { get; } = new();   // A list of all prototype records belonging to this class for iteration
            public PrototypeId[] EnumValueToPrototypeLookup { get; private set; }
            public Dictionary<PrototypeId, int> PrototypeToEnumValueDict { get; private set; }

            public void GenerateEnumLookups()
            {
                // Note: this method is not present in the original game where this is done
                // within DataDirectory::initializeHierarchyCache() instead.

                // EnumValue -> PrototypeId
                EnumValueToPrototypeLookup = new PrototypeId[PrototypeRecordList.Count + 1];
                EnumValueToPrototypeLookup[0] = PrototypeId.Invalid;
                for (int i = 0; i < PrototypeRecordList.Count; i++)
                    EnumValueToPrototypeLookup[i + 1] = PrototypeRecordList[i].PrototypeId;

                // PrototypeId -> EnumValue
                PrototypeToEnumValueDict = new(EnumValueToPrototypeLookup.Length);
                for (int i = 0; i < EnumValueToPrototypeLookup.Length; i++)
                    PrototypeToEnumValueDict.Add(EnumValueToPrototypeLookup[i], i);
            }
        }
    }

    public class PrototypeDataRefRecord
    {
        public PrototypeId PrototypeId { get; set; }
        public PrototypeGuid PrototypeGuid { get; set; }
        public BlueprintId BlueprintId { get; set; }
        public PrototypeRecordFlags Flags { get; set; }
        public Type ClassType { get; set; }                 // We use C# type instead of class id
        public DataOrigin DataOrigin { get; set; }          // Original memory location: PrototypeDataRefRecord + 32
        public Blueprint Blueprint { get; set; }
        public Prototype Prototype { get; set; }
    }
}<|MERGE_RESOLUTION|>--- conflicted
+++ resolved
@@ -342,16 +342,12 @@
                 }
             }
 
-<<<<<<< HEAD
-            return record.Prototype as T;
-=======
             // Make sure the requested type is valid for this prototype
             var typedPrototype = record.Prototype as T;
             if (typedPrototype == null)
                 Logger.Warn($"Failed to cast {typedPrototype.GetType().Name} to {typeof(T).Name}, file name {GameDatabase.GetPrototypeName(prototypeId)}");
 
             return typedPrototype;
->>>>>>> 52bf3aa4
         }
 
         public Type GetPrototypeClassType(PrototypeId prototypeId)
