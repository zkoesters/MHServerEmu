﻿using Gazillion;
using Google.ProtocolBuffers;
using MHServerEmu.Core.Extensions;
using MHServerEmu.Core.Logging;
using MHServerEmu.Core.Memory;
using MHServerEmu.Core.Network;
using MHServerEmu.Core.Serialization;
using MHServerEmu.Core.VectorMath;
using MHServerEmu.DatabaseAccess.Models;
using MHServerEmu.Frontend;
using MHServerEmu.Games.Achievements;
using MHServerEmu.Games.Common;
using MHServerEmu.Games.Entities;
using MHServerEmu.Games.Entities.Avatars;
using MHServerEmu.Games.Entities.Inventories;
using MHServerEmu.Games.Entities.Items;
using MHServerEmu.Games.Entities.Locomotion;
using MHServerEmu.Games.Entities.Persistence;
using MHServerEmu.Games.GameData;
using MHServerEmu.Games.GameData.Prototypes;
using MHServerEmu.Games.MetaGames;
using MHServerEmu.Games.Powers;
using MHServerEmu.Games.Properties;
using MHServerEmu.Games.Regions;

namespace MHServerEmu.Games.Network
{
    // This is the equivalent of the client-side ClientServiceConnection and GameConnection implementations of the NetClient abstract class.
    // We flatten everything into a single class since we don't have to worry about client-side.

    /// <summary>
    /// Represents a remote connection to a player.
    /// </summary>
    public class PlayerConnection
    {
        private const ushort MuxChannel = 1;    // hardcoded to channel 1 for now

        private static readonly Logger Logger = LogManager.CreateLogger();

        private readonly FrontendClient _frontendClient;
        private readonly DBAccount _dbAccount;
        private readonly List<IMessage> _pendingMessageList = new();

        private bool _waitingForRegionIsAvailableResponse = false;

        public Game Game { get; }

        public AreaOfInterest AOI { get; }
        public WorldView WorldView { get; }
        public TransferParams TransferParams { get; }
        public MigrationData MigrationData { get; }

        public Player Player { get; private set; }

        public ulong PlayerDbId { get => (ulong)_dbAccount.Id; }

        /// <summary>
        /// Constructs a new <see cref="PlayerConnection"/>.
        /// </summary>
        public PlayerConnection(Game game, FrontendClient frontendClient)
        {
            Game = game;
            _frontendClient = frontendClient;
            _dbAccount = _frontendClient.Session.Account;

            AOI = new(this);
            WorldView = new(this);
            TransferParams = new(this);
            MigrationData = new();

            InitializeFromDBAccount();

            // Send achievement database
            SendMessage(AchievementDatabase.Instance.GetDump());

            // Query if our initial loading region is available (has assets) on the client.
            // Trying to load an unavailable region will get the client stuck in an infinite loading screen.
            SendMessage(NetMessageQueryIsRegionAvailable.CreateBuilder()
                .SetRegionPrototype((ulong)TransferParams.DestTargetRegionProtoRef)
                .Build());

            _waitingForRegionIsAvailableResponse = true;
        }

        public override string ToString()
        {
            return $"dbGuid=0x{PlayerDbId:X}";
        }

        #region Data Management

        /// <summary>
        /// Initializes this <see cref="PlayerConnection"/> from the bound <see cref="DBAccount"/>.
        /// </summary>
        private bool InitializeFromDBAccount()
        {
            DataDirectory dataDirectory = GameDatabase.DataDirectory;

            // Initialize transfer params
            // FIXME: RawWaypoint should be either a region connection target or a waypoint proto ref that we get our connection target from
            // We should get rid of saving waypoint refs and just use connection targets.
            TransferParams.SetTarget((PrototypeId)_dbAccount.Player.StartTarget, (PrototypeId)_dbAccount.Player.StartTargetRegionOverride);

            // Initialize AOI
            AOI.AOIVolume = _dbAccount.Player.AOIVolume;

            // Create player entity
            using (EntitySettings playerSettings = ObjectPoolManager.Instance.Get<EntitySettings>())
            {
                playerSettings.DbGuid = (ulong)_dbAccount.Id;
                playerSettings.EntityRef = GameDatabase.GlobalsPrototype.DefaultPlayer;
                playerSettings.OptionFlags = EntitySettingsOptionFlags.PopulateInventories;
                playerSettings.PlayerConnection = this;
                playerSettings.PlayerName = _dbAccount.PlayerName;
                playerSettings.ArchiveSerializeType = ArchiveSerializeType.Database;
                playerSettings.ArchiveData = _dbAccount.Player.ArchiveData;

                Player = Game.EntityManager.CreateEntity(playerSettings) as Player;
            }

            // Crash the instance if we fail to create a player entity. This happens when there is collision
            // in dbid caused by the game instance lagging and being unable to process players leaving before
            // they log back in again.
            //
            // This should always be caught by the player connection manager beforehand, so if it got this far,
            // something must have gone terribly terribly wrong, and we need to bail out.
            if (Player == null)
                throw new($"InitializeFromDBAccount(): Failed to create player entity for {_dbAccount}");

            // Add all badges to admin accounts
            if (_dbAccount.UserLevel == AccountUserLevel.Admin)
            {
                for (var badge = AvailableBadges.CanGrantBadges; badge < AvailableBadges.NumberOfBadges; badge++)
                    Player.AddBadge(badge);
            }

            // REMOVEME: Set default mission tracker filters for new players
            // Remove this when we merge missions
            if (_dbAccount.Player.ArchiveData.IsNullOrEmpty())
            {
                TransferParams.SetTarget(GameDatabase.GlobalsPrototype.DefaultStartTargetStartingRegion);
                Player.InitializeMissionTrackerFilters();
                Logger.Trace($"Initialized default mission filters for {Player}");
            }

            PersistenceHelper.RestoreInventoryEntities(Player, _dbAccount);

            if (Player.CurrentAvatar == null)
            {
                // If we don't have an avatar after loading from the database it means this is a new player that we need to create avatars for
                Inventory avatarLibrary = Player.GetInventory(InventoryConvenienceLabel.AvatarLibrary);
                Inventory avatarInPlay = Player.GetInventory(InventoryConvenienceLabel.AvatarInPlay);

                PrototypeId defaultAvatarProtoRef = GameDatabase.GlobalsPrototype.DefaultStartingAvatarPrototype;

                foreach (PrototypeId avatarRef in dataDirectory.IteratePrototypesInHierarchy<AvatarPrototype>(PrototypeIterateFlags.NoAbstractApprovedOnly))
                {
                    if (avatarRef == (PrototypeId)6044485448390219466) continue;   //zzzBrevikOLD.prototype

                    using EntitySettings avatarSettings = ObjectPoolManager.Instance.Get<EntitySettings>();
                    avatarSettings.EntityRef = avatarRef;
                    avatarSettings.InventoryLocation = new(Player.Id, avatarRef == defaultAvatarProtoRef ? avatarInPlay.PrototypeDataRef : avatarLibrary.PrototypeDataRef);

                    Avatar avatar = Game.EntityManager.CreateEntity(avatarSettings) as Avatar;
                    avatar?.InitializeLevel(1);
                }
            }

            Player.SetAvatarLibraryProperties();

            // Create team-up entities if there are none
            // REMOVEME: Let players buy team-ups from the store instead
            if (Game.GameOptions.TeamUpSystemEnabled)
            {
                Inventory teamUpLibrary = Player.GetInventory(InventoryConvenienceLabel.TeamUpLibrary);
                if (teamUpLibrary.Count == 0)
                {
                    foreach (PrototypeId teamUpRef in dataDirectory.IteratePrototypesInHierarchy<AgentTeamUpPrototype>(PrototypeIterateFlags.NoAbstractApprovedOnly))
                    {
                        using EntitySettings teamUpSettings = ObjectPoolManager.Instance.Get<EntitySettings>();
                        teamUpSettings.EntityRef = teamUpRef;
                        teamUpSettings.InventoryLocation = new(Player.Id, teamUpLibrary.PrototypeDataRef);

                        Agent teamUpAgent = Game.EntityManager.CreateEntity(teamUpSettings) as Agent;
                        teamUpAgent?.InitializeLevel(1);
                    }
                }
            }

            return true;
        }

        /// <summary>
        /// Updates the <see cref="DBAccount"/> instance bound to this <see cref="PlayerConnection"/>.
        /// </summary>
        private bool UpdateDBAccount()
        {
            if (Player == null) return Logger.WarnReturn(false, "UpdateDBAccount(): Player == null");

            // NOTE: We are locking on the account instance to prevent account data from being modified while
            // it is being written to the database. This could potentially cause deadlocks if not used correctly.
            lock (_dbAccount)
            {
                using (Archive archive = new(ArchiveSerializeType.Database))
                {
                    Player.Serialize(archive);
                    _dbAccount.Player.ArchiveData = archive.AccessAutoBuffer().ToArray();
                }

                _dbAccount.Player.StartTarget = (long)TransferParams.DestTargetProtoRef;
                _dbAccount.Player.StartTargetRegionOverride = (long)TransferParams.DestTargetRegionProtoRef;    // Sometimes connection target region is overriden (e.g. banded regions)
                _dbAccount.Player.AOIVolume = (int)AOI.AOIVolume;

                PersistenceHelper.StoreInventoryEntities(Player, _dbAccount);
            }

            Logger.Trace($"Updated DBAccount {_dbAccount}");
            return true;
        }

        #endregion

        #region NetClient Implementation

        // Do not use these methods directly, these are for the PlayerConnectionManager.
        // C# has no friends T_T

        /// <summary>
        /// Adds a new <see cref="IMessage"/> to the pending message list.
        /// </summary>
        /// <remarks>
        /// This should be called only by the <see cref="PlayerConnectionManager"/> this <see cref="PlayerConnection"/>
        /// belongs to, do not call this directly!
        /// </remarks>
        public void PostMessage(IMessage message)
        {
            _pendingMessageList.Add(message);
        }

        /// <summary>
        /// Sends all pending <see cref="IMessage"/> instances.
        /// </summary>
        /// <remarks>
        /// This should be called only by the <see cref="PlayerConnectionManager"/> this <see cref="PlayerConnection"/>
        /// belongs to, do not call this directly!
        /// </remarks>
        public void FlushMessages()
        {
            if (_pendingMessageList.Any() == false) return;
            _frontendClient.SendMessages(MuxChannel, _pendingMessageList);
            _pendingMessageList.Clear();
        }

        public bool CanSendOrReceiveMessages()
        {
            // TODO: Block message processing during certain states (e.g. malicious client sending messages while loading).
            return true;
        }

        public void OnDisconnect()
        {
            // Post-disconnection cleanup (save data, remove entities, etc).
            UpdateDBAccount();

            AOI.SetRegion(0, true);

            Game.EntityManager.DestroyEntity(Player);

            // Destroy all private region instances in the world view since they are not persistent anyway
            foreach (var kvp in WorldView)
            {
                Region region = Game.RegionManager.GetRegion(kvp.Value);
                if (region == null) continue;

                if (region.IsPublic)
                {
                    Logger.Warn($"OnDisconnect(): Found public region {region} in the world view for player connection {this}");
                    continue;
                }

                Game.RegionManager.DestroyRegion(kvp.Value);
            }
        }

        #endregion

        #region Loading and Exiting

        public void MoveToTarget(PrototypeId targetProtoRef, PrototypeId regionProtoRefOverride = PrototypeId.Invalid)
        {
<<<<<<< HEAD
            var oldRegion = AOI.Region;

=======
>>>>>>> ad9eb34e
            // Update our target
            TransferParams.SetTarget(targetProtoRef, regionProtoRefOverride);

            oldRegion?.PlayerBeginTravelToRegionEvent.Invoke(new(Player, TransferParams.DestTargetRegionProtoRef));

            // The message for the loading screen we are queueing here will be flushed to the client
            // as soon as we set the connection as pending to keep things nice and responsive.
            Player.QueueLoadingScreen(TransferParams.DestTargetRegionProtoRef);

<<<<<<< HEAD
            oldRegion?.PlayerLeftRegionEvent.Invoke(new(Player, oldRegion.PrototypeDataRef));

=======
>>>>>>> ad9eb34e
            // Simulate exiting and re-entering the game on a real GIS
            ExitGame();

            Game.NetworkManager.SetPlayerConnectionPending(this);
        }

        public void EnterGame()
        {
            // NOTE: What's most likely supposed to be happening here is the player should load into a lobby region
            // where their data is loaded from the database, and then we exit the lobby and teleport into our destination region.

            Player.EnterGame();     // This makes the player entity and things owned by it (avatars and so on) enter our AOI

            SendMessage(NetMessageReadyAndLoadedOnGameServer.DefaultInstance);

            // Clear region interest by setting it to invalid region, we still keep our owned entities
            AOI.SetRegion(0, false, null, null);

            PrototypeId regionProtoRef = TransferParams.DestTargetRegionProtoRef;

            Player.QueueLoadingScreen(regionProtoRef);

            Region region = Game.RegionManager.GetOrGenerateRegionForPlayer(regionProtoRef, this);
            if (region == null)
            {
                Logger.Error($"EnterGame(): Failed to get or generate region {regionProtoRef.GetName()}");
                TransferParams.SetTarget(GameDatabase.GlobalsPrototype.DefaultStartTargetFallbackRegion);  // Reset transfer target so that the player can recover on relog
                Disconnect();
                return;
            }

            TransferParams.DestRegionId = region.Id;

            if (TransferParams.FindStartLocation(out Vector3 startPosition, out Orientation startOrientation) == false)
            {
                Logger.Error($"EnterGame(): Failed to find start location");
                Disconnect();
                return;
            }

            AOI.SetRegion(region.Id, false, startPosition, startOrientation);
            region.PlayerEnteredRegionEvent.Invoke(new(Player, region.PrototypeDataRef));
            Player.SendMiniMapUpdate();
        }

        public void ExitGame()
        {
            // We need to recreate the player entity when we transfer between regions because client UI breaks
            // when we reuse the same player entity id (e.g. inventory grid stops updating).
            
            // Player entity exiting the game removes it from its AOI and also removes the current avatar from the world.
            Player.ExitGame();

            // We need to save data after we exit the game to include data that gets
            // saved when the current avatar exits world (e.g. mission progress).
            UpdateDBAccount();

            // Destroy
            Player.Destroy();
            Game.EntityManager.ProcessDeferredLists();

            // Recreate player
            InitializeFromDBAccount();
        }

        #endregion

        public void Disconnect()
        {
            _frontendClient.Disconnect();
        }

        #region Message Handling

        /// <summary>
        /// Sends an <see cref="IMessage"/> instance over this <see cref="PlayerConnection"/>.
        /// </summary>
        public void SendMessage(IMessage message)
        {
            Game.SendMessage(this, message);
        }

        /// <summary>
        /// Handles a <see cref="MailboxMessage"/>.
        /// </summary>
        public void ReceiveMessage(MailboxMessage message)
        {
            // NOTE: Please keep these ordered by message id

            switch ((ClientToGameServerMessage)message.Id)
            {
                case ClientToGameServerMessage.NetMessageIsRegionAvailable:                 OnIsRegionAvailable(message); break;                // 5
                case ClientToGameServerMessage.NetMessageUpdateAvatarState:                 OnUpdateAvatarState(message); break;                // 6
                case ClientToGameServerMessage.NetMessageCellLoaded:                        OnCellLoaded(message); break;                       // 7
                case ClientToGameServerMessage.NetMessageAdminCommand:                      OnAdminCommand(message); break;                     // 9
                case ClientToGameServerMessage.NetMessageTryActivatePower:                  OnTryActivatePower(message); break;                 // 10
                case ClientToGameServerMessage.NetMessagePowerRelease:                      OnPowerRelease(message); break;                     // 11
                case ClientToGameServerMessage.NetMessageTryCancelPower:                    OnTryCancelPower(message); break;                   // 12
                case ClientToGameServerMessage.NetMessageTryCancelActivePower:              OnTryCancelActivePower(message); break;             // 13
                case ClientToGameServerMessage.NetMessageContinuousPowerUpdateToServer:     OnContinuousPowerUpdate(message); break;            // 14
                case ClientToGameServerMessage.NetMessageCancelPendingAction:               OnCancelPendingAction(message); break;              // 15
                case ClientToGameServerMessage.NetMessagePickupInteraction:                 OnPickupInteraction(message); break;                // 32
                case ClientToGameServerMessage.NetMessageTryInventoryMove:                  OnTryInventoryMove(message); break;                 // 33
                case ClientToGameServerMessage.NetMessageInventoryTrashItem:                OnInventoryTrashItem(message); break;               // 35
                case ClientToGameServerMessage.NetMessageThrowInteraction:                  OnThrowInteraction(message); break;                 // 36
                case ClientToGameServerMessage.NetMessagePerformPreInteractPower:           OnPerformPreInteractPower(message); break;          // 37
                case ClientToGameServerMessage.NetMessageUseInteractableObject:             OnUseInteractableObject(message); break;            // 38
                case ClientToGameServerMessage.NetMessageUseWaypoint:                       OnUseWaypoint(message); break;                      // 40
                case ClientToGameServerMessage.NetMessageSwitchAvatar:                      OnSwitchAvatar(message); break;                     // 42
                case ClientToGameServerMessage.NetMessageChangeDifficulty:                  OnChangeDifficulty(message); break;                 // 43
                case ClientToGameServerMessage.NetMessageAbilitySlotToAbilityBar:           OnAbilitySlotToAbilityBar(message); break;          // 46
                case ClientToGameServerMessage.NetMessageAbilityUnslotFromAbilityBar:       OnAbilityUnslotFromAbilityBar(message); break;      // 47
                case ClientToGameServerMessage.NetMessageAbilitySwapInAbilityBar:           OnAbilitySwapInAbilityBar(message); break;          // 48
                case ClientToGameServerMessage.NetMessageRequestDeathRelease:               OnRequestDeathRelease(message); break;              // 52
                case ClientToGameServerMessage.NetMessageReturnToHub:                       OnReturnToHub(message); break;                      // 55
<<<<<<< HEAD
                case ClientToGameServerMessage.NetMessageRequestMissionRewards:             OnRequestMissionRewards(message); break;            // 57
                case ClientToGameServerMessage.NetMessageMetaGameUpdateNotification:        OnMetaGameUpdateNotification(message); break;       // 63
=======
>>>>>>> ad9eb34e
                case ClientToGameServerMessage.NetMessageNotifyFullscreenMovieStarted:      OnNotifyFullscreenMovieStarted(message); break;     // 84
                case ClientToGameServerMessage.NetMessageNotifyFullscreenMovieFinished:     OnNotifyFullscreenMovieFinished(message); break;    // 85
                case ClientToGameServerMessage.NetMessageNotifyLoadingScreenFinished:       OnNotifyLoadingScreenFinished(message); break;      // 86
                case ClientToGameServerMessage.NetMessagePlayKismetSeqDone:                 OnPlayKismetSeqDone(message); break;                // 96
                case ClientToGameServerMessage.NetMessageGracefulDisconnect:                OnGracefulDisconnect(message); break;               // 98
                case ClientToGameServerMessage.NetMessageSetDialogTarget:                   OnSetDialogTarget(message); break;                  // 100
                case ClientToGameServerMessage.NetMessageVendorRequestSellItemTo:           OnVendorRequestSellItemTo(message); break;          // 103
                case ClientToGameServerMessage.NetMessageSetTipSeen:                        OnSetTipSeen(message); break;                       // 110
                case ClientToGameServerMessage.NetMessageHUDTutorialDismissed:              OnHUDTutorialDismissed(message); break;             // 111
                case ClientToGameServerMessage.NetMessageSetPlayerGameplayOptions:          OnSetPlayerGameplayOptions(message); break;         // 113
                case ClientToGameServerMessage.NetMessageSelectAvatarSynergies:             OnSelectAvatarSynergies(message); break;            // 116
                case ClientToGameServerMessage.NetMessageRequestLegendaryMissionReroll:     OnRequestLegendaryMissionReroll(message); break;    // 117
                case ClientToGameServerMessage.NetMessageRequestInterestInInventory:        OnRequestInterestInInventory(message); break;       // 121
                case ClientToGameServerMessage.NetMessageRequestInterestInAvatarEquipment:  OnRequestInterestInAvatarEquipment(message); break; // 123
                case ClientToGameServerMessage.NetMessageRequestInterestInTeamUpEquipment:  OnRequestInterestInTeamUpEquipment(message); break; // 124
                case ClientToGameServerMessage.NetMessageTryTeamUpSelect:                   OnTryTeamUpSelect(message); break;                  // 125
                case ClientToGameServerMessage.NetMessageRequestTeamUpDismiss:              OnRequestTeamUpDismiss(message); break;             // 126
                case ClientToGameServerMessage.NetMessageOmegaBonusAllocationCommit:        OnOmegaBonusAllocationCommit(message); break;       // 132
                case ClientToGameServerMessage.NetMessageNewItemGlintPlayed:                OnNewItemGlintPlayed(message); break;               // 135
                case ClientToGameServerMessage.NetMessageNewItemHighlightCleared:           OnNewItemHighlightCleared(message); break;          // 136
                case ClientToGameServerMessage.NetMessageAssignStolenPower:                 OnAssignStolenPower(message); break;                // 139
                case ClientToGameServerMessage.NetMessageChangeCameraSettings:              OnChangeCameraSettings(message); break;             // 148
                case ClientToGameServerMessage.NetMessageUISystemLockState:                 OnUISystemLockState(message); break;                // 150
                case ClientToGameServerMessage.NetMessageStashTabInsert:                    OnStashTabInsert(message); break;                   // 155
                case ClientToGameServerMessage.NetMessageStashTabOptions:                   OnStashTabOptions(message); break;                  // 156
                case ClientToGameServerMessage.NetMessageMissionTrackerFiltersUpdate:       OnMissionTrackerFiltersUpdate(message); break;      // 166

                // Grouping Manager
                case ClientToGameServerMessage.NetMessageChat:                                                                                  // 64
                case ClientToGameServerMessage.NetMessageTell:                                                                                  // 65
                case ClientToGameServerMessage.NetMessageReportPlayer:                                                                          // 66
                case ClientToGameServerMessage.NetMessageChatBanVote:                                                                           // 67
                    ServerManager.Instance.RouteMessage(_frontendClient, message, ServerType.GroupingManager);
                    break;

                // Billing
                case ClientToGameServerMessage.NetMessageGetCatalog:                                                                            // 68
                case ClientToGameServerMessage.NetMessageGetCurrencyBalance:                                                                    // 69
                case ClientToGameServerMessage.NetMessageBuyItemFromCatalog:                                                                    // 70
                case ClientToGameServerMessage.NetMessageBuyGiftForOtherPlayer:                                                                 // 71
                case ClientToGameServerMessage.NetMessagePurchaseUnlock:                                                                        // 72
                case ClientToGameServerMessage.NetMessageGetGiftHistory:                                                                        // 73
                    ServerManager.Instance.RouteMessage(_frontendClient, message, ServerType.Billing);
                    break;

                // Leaderboards
                case ClientToGameServerMessage.NetMessageLeaderboardRequest:                                                                    // 157
                case ClientToGameServerMessage.NetMessageLeaderboardArchivedInstanceListRequest:                                                // 158
                case ClientToGameServerMessage.NetMessageLeaderboardInitializeRequest:                                                          // 159
                    ServerManager.Instance.RouteMessage(_frontendClient, message, ServerType.Leaderboard);
                    break;

                default: Logger.Warn($"ReceiveMessage(): Unhandled {(ClientToGameServerMessage)message.Id} [{message.Id}]"); break;
            }
        }

        private bool OnIsRegionAvailable(MailboxMessage message)    // 5
        {
            var isRegionAvailable = message.As<NetMessageIsRegionAvailable>();
            if (isRegionAvailable == null) return Logger.WarnReturn(false, $"OnIsRegionAvailable(): Failed to retrieve message");

            if (_waitingForRegionIsAvailableResponse == false)
                return Logger.WarnReturn(false, "OnIsRegionAvailable(): Received RegionIsAvailable when we are not waiting for a response");

            if ((PrototypeId)isRegionAvailable.RegionPrototype != TransferParams.DestTargetRegionProtoRef)
                return Logger.WarnReturn(false, $"OnIsRegionAvailable(): Received RegionIsAvailable does not match our region {TransferParams.DestTargetRegionProtoRef.GetName()}");

            if (isRegionAvailable.IsAvailable == false)
            {
                Logger.Warn($"OnIsRegionAvailable(): Region {TransferParams.DestTargetRegionProtoRef.GetName()} is not available, resetting start target");
                TransferParams.SetTarget(GameDatabase.GlobalsPrototype.DefaultStartTargetFallbackRegion);
            }

            _waitingForRegionIsAvailableResponse = false;
            Game.NetworkManager.SetPlayerConnectionPending(this);

            return true;
        }

        private bool OnUpdateAvatarState(MailboxMessage message)    // 6
        {
            var updateAvatarState = message.As<NetMessageUpdateAvatarState>();
            if (updateAvatarState == null) return Logger.WarnReturn(false, $"OnUpdateAvatarState(): Failed to retrieve message");

            Avatar avatar = Player.CurrentAvatar;
            if (avatar == null || avatar.IsInWorld == false) return false;

            // Transfer data from the archive
            // NOTE: We need to be extra careful here because this is the only archive that is serialized by the client,
            // so it can be potentially malformed / malicious.
            using Archive archive = new(ArchiveSerializeType.Replication, updateAvatarState.ArchiveData);

            int avatarIndex = 0;
            if (Serializer.Transfer(archive, ref avatarIndex) == false)
                return Logger.WarnReturn(false, "OnUpdateAvatarState(): Failed to transfer avatarIndex");

            ulong avatarEntityId = 0;
            if (Serializer.Transfer(archive, ref avatarEntityId) == false)
                return Logger.WarnReturn(false, "OnUpdateAvatarState(): Failed to transfer avatarEntityId");

            if (avatarEntityId != avatar.Id) return false;

            bool isUsingGamepadInput = false;
            if (Serializer.Transfer(archive, ref isUsingGamepadInput) == false)
                return Logger.WarnReturn(false, "OnUpdateAvatarState(): Failed to transfer isUsingGamepadInput");
            avatar.IsUsingGamepadInput = isUsingGamepadInput;

            uint avatarWorldInstanceId = 0;
            if (Serializer.Transfer(archive, ref avatarWorldInstanceId) == false)
                return Logger.WarnReturn(false, "OnUpdateAvatarState(): Failed to transfer avatarWorldInstanceId");

            uint fieldFlagsRaw = 0;
            if (Serializer.Transfer(archive, ref fieldFlagsRaw) == false)
                return Logger.WarnReturn(false, "OnUpdateAvatarState(): Failed to transfer fieldFlags");
            var fieldFlags = (LocomotionMessageFlags)fieldFlagsRaw;

            Vector3 syncPosition = Vector3.Zero;
            if (Serializer.TransferVectorFixed(archive, ref syncPosition, 3) == false)
                return Logger.WarnReturn(false, "OnUpdateAvatarState(): Failed to transfer syncPosition");

            Orientation syncOrientation = Orientation.Zero;
            bool yawOnly = fieldFlags.HasFlag(LocomotionMessageFlags.HasFullOrientation) == false;
            if (Serializer.TransferOrientationFixed(archive, ref syncOrientation, yawOnly, 6) == false)
                return Logger.WarnReturn(false, "OnUpdateAvatarState(): Failed to transfer syncOrientation");

            // Update locomotion state
            bool canMove = avatar.CanMove();
            bool canRotate = avatar.CanRotate();
            Vector3 position = avatar.RegionLocation.Position;
            Orientation orientation = avatar.RegionLocation.Orientation;

            if (canMove || canRotate)
            {
                position = syncPosition;
                orientation = syncOrientation;

                // Update position without sending it to clients (local avatar is moved by its own client, other avatars are moved by locomotion)
                avatar.ChangeRegionPosition(canMove ? position : null, canRotate ? orientation : null, ChangePositionFlags.DoNotSendToClients);
                avatar.UpdateNavigationInfluence();
            }

            if (fieldFlags.HasFlag(LocomotionMessageFlags.NoLocomotionState) == false && avatar.Locomotor != null)
            {
                // Make a copy of the last sync state and update it with new data
                LocomotionState newSyncState = new(avatar.Locomotor.LastSyncState);

                // NOTE: Deserialize in a try block because we don't trust this
                try
                {
                    LocomotionState.SerializeFrom(archive, newSyncState, fieldFlags);
                }
                catch (Exception e)
                {
                    return Logger.WarnReturn(false, $"OnUpdateAvatarState(): Failed to transfer newSyncState ({e.Message})");
                }

                avatar.Locomotor.SetSyncState(newSyncState, position, orientation);
            }

            return true;
        }

        private bool OnCellLoaded(MailboxMessage message)   // 7
        {
            var cellLoaded = message.As<NetMessageCellLoaded>();
            if (cellLoaded == null) return Logger.WarnReturn(false, $"OnCellLoaded(): Failed to retrieve message");

            Player.OnCellLoaded(cellLoaded.CellId, cellLoaded.RegionId);

            return true;
        }

        private bool OnAdminCommand(MailboxMessage message) // 9
        {
            if (_dbAccount.UserLevel < AccountUserLevel.Admin)
            {
                // Naughty hacker here, TODO: handle this properly
                Logger.Warn($"OnAdminCommand(): Unauthorized admin command received from {_dbAccount}");
                AdminCommandManager.SendAdminCommandResponse(this,
                    $"{_dbAccount.PlayerName} is not in the sudoers file. This incident will be reported.");
                return true;
            }

            // Basic handling
            var command = message.As<NetMessageAdminCommand>();
            string output = $"Unhandled admin command: {command.Command.Split(' ')[0]}";
            Logger.Warn(output);
            AdminCommandManager.SendAdminCommandResponse(this, output);
            return true;
        }


        private bool OnTryActivatePower(MailboxMessage message) // 10
        {
            var tryActivatePower = message.As<NetMessageTryActivatePower>();
            if (tryActivatePower == null) return Logger.WarnReturn(false, $"OnTryActivatePower(): Failed to retrieve message");

            Avatar avatar = Player.GetActiveAvatarById(tryActivatePower.IdUserEntity);

            // These checks fail due to lag, so no need to log
            if (avatar == null) return true;
            if (avatar.IsInWorld == false) return true;

            PrototypeId powerProtoRef = (PrototypeId)tryActivatePower.PowerPrototypeId;

            // Build settings from the protobuf
            PowerActivationSettings settings = new(avatar.RegionLocation.Position);
            settings.ApplyProtobuf(tryActivatePower);

            avatar.ActivatePower(powerProtoRef, ref settings);

            // HACK: Destroy the bowling ball item (remove this when we implement consumable items)
            if (powerProtoRef == (PrototypeId)18211158277448213692)
            {
                Inventory inventory = Player.GetInventory(InventoryConvenienceLabel.General);

<<<<<<< HEAD
                Entity bowlingBall = inventory.GetMatchingEntity((PrototypeId)7835010736274089329); // BowlingBallItem
                if (bowlingBall is not Item item) return false;

                item.DecrementStack();
=======
                // BowlingBallItem
                if (inventory.GetMatchingEntity((PrototypeId)7835010736274089329) is not Item bowlingBall)
                    return false;

                bowlingBall.DecrementStack();
>>>>>>> ad9eb34e
            }

            return true;
        }

        private bool OnPowerRelease(MailboxMessage message) // 11
        {
            var powerRelease = message.As<NetMessagePowerRelease>();
            if (powerRelease == null) return Logger.WarnReturn(false, $"OnPowerRelease(): Failed to retrieve message");

            Avatar avatar = Player.GetActiveAvatarById(powerRelease.IdUserEntity);

            // These checks fail due to lag, so no need to log
            if (avatar == null) return true;
            if (avatar.IsInWorld == false) return true;

            PrototypeId powerProtoRef = (PrototypeId)powerRelease.PowerPrototypeId;
            Power power = avatar.GetPower(powerProtoRef);
            if (power == null) return Logger.WarnReturn(false, "OnPowerRelease(): power == null");

            PowerActivationSettings settings = new(avatar.RegionLocation.Position);

            if (powerRelease.HasIdTargetEntity)
                settings.TargetEntityId = powerRelease.IdTargetEntity;

            if (powerRelease.HasTargetPosition)
                settings.TargetPosition = new(powerRelease.TargetPosition);

            power.ReleaseVariableActivation(ref settings);
            return true;
        }

        private bool OnTryCancelPower(MailboxMessage message)   // 12
        {
            var tryCancelPower = message.As<NetMessageTryCancelPower>();
            if (tryCancelPower == null) return Logger.WarnReturn(false, $"OnTryCancelPower(): Failed to retrieve message");

            Avatar avatar = Player.GetActiveAvatarById(tryCancelPower.IdUserEntity);

            // These checks fail due to lag, so no need to log
            if (avatar == null) return true;
            if (avatar.IsInWorld == false) return true;

            PrototypeId powerProtoRef = (PrototypeId)tryCancelPower.PowerPrototypeId;
            Power power = avatar.GetPower(powerProtoRef);
            if (power == null) return Logger.WarnReturn(false, "OnTryCancelPower(): power == null");

            EndPowerFlags flags = (EndPowerFlags)tryCancelPower.EndPowerFlags;
            flags |= EndPowerFlags.ClientRequest;   // Always mark as a client request in case someone tries to cheat here
            power.EndPower(flags);

            return true;
        }

        private bool OnTryCancelActivePower(MailboxMessage message) // 13
        {
            var tryCancelActivePower = message.As<NetMessageTryCancelActivePower>();
            if (tryCancelActivePower == null) return Logger.WarnReturn(false, $"OnTryCancelActivePower(): Failed to retrieve message");

            Avatar avatar = Player.GetActiveAvatarById(tryCancelActivePower.IdUserEntity);

            // These checks fail due to lag, so no need to log
            if (avatar == null) return true;
            if (avatar.IsInWorld == false) return true;

            avatar.ActivePower?.EndPower(EndPowerFlags.ExplicitCancel | EndPowerFlags.ClientRequest);
            return true;
        }

        private bool OnContinuousPowerUpdate(MailboxMessage message)    // 14
        {
            var continuousPowerUpdate = message.As<NetMessageContinuousPowerUpdateToServer>();
            if (continuousPowerUpdate == null) return Logger.WarnReturn(false, $"OnContinuousPowerUpdate(): Failed to retrieve message");

            Avatar avatar = Player.GetActiveAvatarByIndex(continuousPowerUpdate.AvatarIndex);
            if (avatar == null) return true;

            PrototypeId powerProtoRef = (PrototypeId)continuousPowerUpdate.PowerPrototypeId;
            ulong targetId = continuousPowerUpdate.HasIdTargetEntity ? continuousPowerUpdate.IdTargetEntity : 0;
            Vector3 targetPosition = continuousPowerUpdate.HasTargetPosition ? new(continuousPowerUpdate.TargetPosition) : Vector3.Zero;
            uint randomSeed = continuousPowerUpdate.HasRandomSeed ? continuousPowerUpdate.RandomSeed : 0;

            avatar.SetContinuousPower(powerProtoRef, targetId, targetPosition, randomSeed);
            return true;
        }

        private bool OnCancelPendingAction(MailboxMessage message)  // 15
        {
            var cancelPendingAction = message.As<NetMessageCancelPendingAction>();
            if (cancelPendingAction == null) return Logger.WarnReturn(false, $"OnCancelPendingAction(): Failed to retrieve message");

            Avatar avatar = Player.GetActiveAvatarByIndex(cancelPendingAction.AvatarIndex);
            if (avatar == null) return true;

            avatar.CancelPendingAction();

            return true;
        }

        private bool OnPickupInteraction(MailboxMessage message)    // 32
        {
            var pickupInteraction = message.As<NetMessagePickupInteraction>();
            if (pickupInteraction == null) return Logger.WarnReturn(false, $"OnPickupInteraction(): Failed to retrieve message");

            // Find item entity
            Item item = Game.EntityManager.GetEntity<Item>(pickupInteraction.IdTarget);

            // Make sure the item still exists and is not owned by item (multiple pickup interactions can be received due to lag)
            if (item == null || Player.Owns(item))
                return true;

            // TODO: Validate pickup range

            // Do not allow to pick up items belonging to other players
            ulong restrictedToPlayerGuid = item.Properties[PropertyEnum.RestrictedToPlayerGuid];
            if (restrictedToPlayerGuid != 0 && restrictedToPlayerGuid != Player.DatabaseUniqueId)
                return Logger.WarnReturn(false, $"OnPickupInteraction(): Player {Player} is attempting to pick up item {item} restricted to player 0x{restrictedToPlayerGuid:X}");

            // Try to pick up the item as currency
            if (Player.AcquireCurrencyItem(item))
            {
                item.Destroy();
                return true;
            }

            // Invoke pickup Event
            var region = Player.GetRegion();
            region?.PlayerPreItemPickupEvent.Invoke(new(Player, item));

            // Destroy mission items that shouldn't go to the inventory
            if (item.Properties[PropertyEnum.PickupDestroyPending])
            {
                item.Destroy();
                return true;
            }

            // Add item to the player's inventory
            Inventory inventory = Player.GetInventory(InventoryConvenienceLabel.General);
            if (inventory == null) return Logger.WarnReturn(false, "OnPickupInteraction(): inventory == null");

            InventoryResult result = item.ChangeInventoryLocation(inventory);
            if (result != InventoryResult.Success)
            {
                Logger.Warn($"OnPickupInteraction(): Failed to add item {item} to inventory of player {Player}, reason: {result}");
                return false;
            }

            // Flag the item as recently added
            item.SetRecentlyAdded(true);

            // Cancel lifespan expiration for the picked up item
            item.CancelScheduledLifespanExpireEvent();

            // Remove instanced loot restriction
            item.Properties.RemoveProperty(PropertyEnum.RestrictedToPlayerGuid);

            return true;
        }

        private bool OnTryInventoryMove(MailboxMessage message) // 33
        {
            var tryInventoryMove = message.As<NetMessageTryInventoryMove>();
            if (tryInventoryMove == null) return Logger.WarnReturn(false, $"OnTryInventoryMove(): Failed to retrieve message");

            Logger.Trace(string.Format("OnTryInventoryMove(): {0} to containerId={1}, inventoryRef={2}, slot={3}, isStackSplit={4}",
                tryInventoryMove.ItemId,
                tryInventoryMove.ToInventoryOwnerId,
                GameDatabase.GetPrototypeName((PrototypeId)tryInventoryMove.ToInventoryPrototype),
                tryInventoryMove.ToSlot,
                tryInventoryMove.IsStackSplit));

            Entity entity = Game.EntityManager.GetEntity<Entity>(tryInventoryMove.ItemId);
            if (entity == null) return Logger.WarnReturn(false, "OnTryInventoryMove(): entity == null");

            Entity container = Game.EntityManager.GetEntity<Entity>(tryInventoryMove.ToInventoryOwnerId);
            if (container == null) return Logger.WarnReturn(false, "OnTryInventoryMove(): container == null");

            Inventory inventory = container.GetInventoryByRef((PrototypeId)tryInventoryMove.ToInventoryPrototype);
            if (inventory == null) return Logger.WarnReturn(false, "OnTryInventoryMove(): inventory == null");

            InventoryResult result = entity.ChangeInventoryLocation(inventory, tryInventoryMove.ToSlot);
            if (result != InventoryResult.Success) return Logger.WarnReturn(false, $"OnTryInventoryMove(): Failed to change inventory location ({result})");

            return true;
        }

        private bool OnInventoryTrashItem(MailboxMessage message)   // 35
        {
            var inventoryTrashItem = message.As<NetMessageInventoryTrashItem>();
            if (inventoryTrashItem == null) return Logger.WarnReturn(false, $"OnInventoryTrashItem(): Failed to retrieve message");

            // Validate item
            if (inventoryTrashItem.ItemId == Entity.InvalidId) return Logger.WarnReturn(false, "OnInventoryTrashItem(): itemId == Entity.InvalidId");

            var item = Game.EntityManager.GetEntity<Item>(inventoryTrashItem.ItemId);
            if (item == null) return Logger.WarnReturn(false, "OnInventoryTrashItem(): item == null");

            // Trash it
            return Player.TrashItem(item);
        }

        private bool OnThrowInteraction(MailboxMessage message) // 36
        {
            var throwInteraction = message.As<NetMessageThrowInteraction>();
            if (throwInteraction == null) return Logger.WarnReturn(false, $"OnThrowInteraction(): Failed to retrieve message");

            ulong idTarget = throwInteraction.IdTarget;
            int avatarIndex = throwInteraction.AvatarIndex;
            Logger.Trace($"Received ThrowInteraction message Avatar[{avatarIndex}] Target[{idTarget}]");

            Player.CurrentAvatar.StartThrowing(idTarget);

            return true;
        }

        private bool OnPerformPreInteractPower(MailboxMessage message)  // 37
        {
            var performPreInteractPower = message.As<NetMessagePerformPreInteractPower>();
            if (performPreInteractPower == null) return Logger.WarnReturn(false, $"OnPerformPreInteractPower(): Failed to retrieve message");

            var currentAvatar = Player.CurrentAvatar;
            if (currentAvatar == null) return Logger.WarnReturn(false, $"OnPerformPreInteractPower(): CurrentAvatar is null");
<<<<<<< HEAD

            var target = Game.EntityManager.GetEntity<WorldEntity>(performPreInteractPower.IdTarget);
            if (target == null) return Logger.WarnReturn(false, $"OnPerformPreInteractPower(): Failed to get terget {performPreInteractPower.IdTarget}");

=======

            var target = Game.EntityManager.GetEntity<WorldEntity>(performPreInteractPower.IdTarget);
            if (target == null) return Logger.WarnReturn(false, $"OnPerformPreInteractPower(): Failed to get terget {performPreInteractPower.IdTarget}");

>>>>>>> ad9eb34e
            return currentAvatar.PerformPreInteractPower(target, performPreInteractPower.HasDialog);
        }

        private bool OnUseInteractableObject(MailboxMessage message)    // 38
        {
            var useInteractableObject = message.As<NetMessageUseInteractableObject>();
            if (useInteractableObject == null) return Logger.WarnReturn(false, $"OnUseInteractableObject(): Failed to retrieve message");

            Avatar avatar = Player.GetActiveAvatarByIndex(useInteractableObject.AvatarIndex);
            if (avatar == null) return Logger.WarnReturn(false, "OnUseInteractableObject(): avatar == null");

            avatar.UseInteractableObject(useInteractableObject.IdTarget, (PrototypeId)useInteractableObject.MissionPrototypeRef);
            return true;
        }

        private bool OnUseWaypoint(MailboxMessage message)  // 40
        {
            var useWaypoint = message.As<NetMessageUseWaypoint>();
            if (useWaypoint == null) return Logger.WarnReturn(false, $"OnUseWaypoint(): Failed to retrieve message");

            Logger.Trace(string.Format("OnUseWaypoint(): waypointDataRef={0}, regionProtoId={1}, difficultyProtoId={2}",
                GameDatabase.GetPrototypeName((PrototypeId)useWaypoint.WaypointDataRef),
                GameDatabase.GetPrototypeName((PrototypeId)useWaypoint.RegionProtoId),
                GameDatabase.GetPrototypeName((PrototypeId)useWaypoint.DifficultyProtoId)));

            // TODO: Do the usual interaction validation

            MoveToTarget((PrototypeId)useWaypoint.WaypointDataRef, (PrototypeId)useWaypoint.RegionProtoId);
            return true;
        }

        private bool OnSwitchAvatar(MailboxMessage message) // 42
        {
            var switchAvatar = message.As<NetMessageSwitchAvatar>();
            if (switchAvatar == null) return Logger.WarnReturn(false, $"OnSwitchAvatar(): Failed to retrieve message");

            PrototypeId avatarProtoRef = (PrototypeId)switchAvatar.AvatarPrototypeId;
            Logger.Info($"OnSwitchAvatar(): player=[{this}], avatarProtoRef=[{avatarProtoRef.GetName()}]");

            // Start the avatar switching process
            if (Player.BeginSwitchAvatar((PrototypeId)switchAvatar.AvatarPrototypeId) == false)
                return Logger.WarnReturn(false, "OnSwitchAvatar(): Failed to begin avatar switch");

            return true;
        }

        private bool OnChangeDifficulty(MailboxMessage message) // 43
        {
            var changeDifficulty = message.As<NetMessageChangeDifficulty>();
            if (changeDifficulty == null) return Logger.WarnReturn(false, $"OnChangeDifficulty(): Failed to retrieve message");

            PrototypeId difficultyTierProtoRef = (PrototypeId)changeDifficulty.DifficultyTierProtoId;

            if (Player.CanChangeDifficulty(difficultyTierProtoRef) == false)
                return Logger.WarnReturn(false, $"{this} is trying to change difficulty to {difficultyTierProtoRef}, which is not allowed");

            Logger.Trace($"OnChangeDifficulty(): Setting preferred difficulty for {Player.CurrentAvatar} to {difficultyTierProtoRef.GetName()}");
            Player.CurrentAvatar.Properties[PropertyEnum.DifficultyTierPreference] = difficultyTierProtoRef;

            return true;
        }

        private bool OnAbilitySlotToAbilityBar(MailboxMessage message)  // 46
        {
            var slotToAbilityBar = message.As<NetMessageAbilitySlotToAbilityBar>();
            if (slotToAbilityBar == null) return Logger.WarnReturn(false, $"OnAbilitySlotToAbilityBar(): Failed to retrieve message");

            var abilityKeyMapping = Player.CurrentAvatar.CurrentAbilityKeyMapping;
            PrototypeId prototypeRefId = (PrototypeId)slotToAbilityBar.PrototypeRefId;
            AbilitySlot slotNumber = (AbilitySlot)slotToAbilityBar.SlotNumber;
            Logger.Trace($"NetMessageAbilitySlotToAbilityBar: {GameDatabase.GetFormattedPrototypeName(prototypeRefId)} to {slotNumber}");

            // Set
            abilityKeyMapping.SetAbilityInAbilitySlot(prototypeRefId, slotNumber);
            return true;
        }

        private bool OnAbilityUnslotFromAbilityBar(MailboxMessage message)  // 47
        {
            var unslotFromAbilityBar = message.As<NetMessageAbilityUnslotFromAbilityBar>();
            if (unslotFromAbilityBar == null) return Logger.WarnReturn(false, $"OnAbilityUnslotFromAbilityBar(): Failed to retrieve message");

            var abilityKeyMapping = Player.CurrentAvatar.CurrentAbilityKeyMapping;
            AbilitySlot slotNumber = (AbilitySlot)unslotFromAbilityBar.SlotNumber;
            Logger.Trace($"NetMessageAbilityUnslotFromAbilityBar: from {slotNumber}");

            // Remove by assigning invalid id
            abilityKeyMapping.SetAbilityInAbilitySlot(PrototypeId.Invalid, slotNumber);
            return true;
        }

        private bool OnAbilitySwapInAbilityBar(MailboxMessage message)  // 48
        {
            var swapInAbilityBar = message.As<NetMessageAbilitySwapInAbilityBar>();
            if (swapInAbilityBar == null) return Logger.WarnReturn(false, $"OnAbilitySwapInAbilityBar(): Failed to retrieve message");

            var abilityKeyMapping = Player.CurrentAvatar.CurrentAbilityKeyMapping;
            AbilitySlot slotA = (AbilitySlot)swapInAbilityBar.SlotNumberA;
            AbilitySlot slotB = (AbilitySlot)swapInAbilityBar.SlotNumberB;
            Logger.Trace($"NetMessageAbilitySwapInAbilityBar: {slotA} and {slotB}");

            // Swap
            PrototypeId prototypeA = abilityKeyMapping.GetAbilityInAbilitySlot(slotA);
            PrototypeId prototypeB = abilityKeyMapping.GetAbilityInAbilitySlot(slotB);
            abilityKeyMapping.SetAbilityInAbilitySlot(prototypeB, slotA);
            abilityKeyMapping.SetAbilityInAbilitySlot(prototypeA, slotB);
            return true;
        }

        private bool OnRequestDeathRelease(MailboxMessage message)  // 48
        {
            var requestDeathRelease = message.As<NetMessageRequestDeathRelease>();
            if (requestDeathRelease == null) return Logger.WarnReturn(false, $"OnRequestDeathRelease(): Failed to retrieve message");

            Avatar avatar = Player.CurrentAvatar;
            if (avatar == null) return Logger.WarnReturn(false, $"OnRequestDeathRelease(): avatar == null");

            // Requesting release of an avatar who is no longer dead due to lag
            if (avatar.IsDead == false) return true;

            // Validate request
            var requestType = (DeathReleaseRequestType)requestDeathRelease.RequestType;
            if (requestType >= DeathReleaseRequestType.NumRequestTypes)
                return Logger.WarnReturn(false, $"OnRequestDeathRelease(): Invalid request type {requestType} for avatar {avatar}");

            if (requestType == DeathReleaseRequestType.Corpse && avatar.Properties[PropertyEnum.HasResurrectPending] == false)
                return Logger.WarnReturn(false, $"OnRequestDeathRelease(): Avatar {avatar} attempted to resurrect at corpse without a pending resurrect");
            else if (requestType == DeathReleaseRequestType.Ally)
                return Logger.WarnReturn(false, $"OnRequestDeathRelease(): Local coop mode is not implemented");    // Remove this if we ever implement local coop

            // Do the death release (resurrect and move)
            return avatar.DoDeathRelease(requestType);
        }

        private bool OnReturnToHub(MailboxMessage message)  // 55
        {
            var returnToHub = message.As<NetMessageReturnToHub>();
            if (returnToHub == null) return Logger.WarnReturn(false, $"OnReturnToHub(): Failed to retrieve message");

            Avatar avatar = Player.CurrentAvatar;
            if (avatar == null) return Logger.WarnReturn(false, "OnReturnToHub(): avatar == null");

            Region region = avatar.Region;
            if (region == null) return Logger.WarnReturn(false, "OnReturnToHub(): region == null");

            // TODO: Use region.GetBodysliderPowerRef()

            if (region.Prototype.Behavior == RegionBehavior.Town)
                return Logger.WarnReturn(false, $"OnReturnToHub(): Returning from hubs via bodysliding is not yet implemented");

            PrototypeId bodysliderPowerRef = GameDatabase.GlobalsPrototype.ReturnToHubPower;
            PowerActivationSettings settings = new(avatar.Id, avatar.RegionLocation.Position, avatar.RegionLocation.Position);

            avatar.ActivatePower(bodysliderPowerRef, ref settings);
            return true;
        }

<<<<<<< HEAD
        private bool OnRequestMissionRewards(MailboxMessage message) // 57
        {
            var requestMissionRewards = message.As<NetMessageRequestMissionRewards>();
            if (requestMissionRewards == null) return Logger.WarnReturn(false, $"OnRequestMissionRewards(): Failed to retrieve message");

            var missionRef = (PrototypeId)requestMissionRewards.MissionPrototypeId;
            if (missionRef == PrototypeId.Invalid) return Logger.WarnReturn(false, $"OnRequestMissionRewards(): MissionPrototypeId == PrototypeId.Invalid");
            ulong entityId = requestMissionRewards.EntityId;

            if (requestMissionRewards.HasConditionIndex)
                Player.GetRegion()?.PlayerRequestMissionRewardsEvent.Invoke(new(Player, missionRef, requestMissionRewards.ConditionIndex, entityId));
            else
                Player.MissionManager?.OnRequestMissionRewards(missionRef, entityId);

            return true;
        }

        private bool OnMetaGameUpdateNotification(MailboxMessage message)
        {
            var metaGameUpdate = message.As<NetMessageMetaGameUpdateNotification>();
            if (metaGameUpdate == null) return Logger.WarnReturn(false, $"OnMetaGameUpdateNotification(): Failed to retrieve message");
            var metaGame = Game.EntityManager.GetEntity<MetaGame>(metaGameUpdate.MetaGameEntityId);
            metaGame?.UpdatePlayerNotification(Player);
            return true;
        }

        private bool OnNotifyFullscreenMovieStarted(MailboxMessage message)
=======
        private bool OnNotifyFullscreenMovieStarted(MailboxMessage message)     // 84
>>>>>>> ad9eb34e
        {
            var movieStarted = message.As<NetMessageNotifyFullscreenMovieStarted>();
            if (movieStarted == null) return Logger.WarnReturn(false, $"OnNotifyFullscreenMovieStarted(): Failed to retrieve message");
            Player.OnFullscreenMovieStarted((PrototypeId)movieStarted.MoviePrototypeId);
            return true;
        }

<<<<<<< HEAD
        private bool OnNotifyFullscreenMovieFinished(MailboxMessage message)
        {
            var movieFinished = message.As<NetMessageNotifyFullscreenMovieFinished>(); 
=======
        private bool OnNotifyFullscreenMovieFinished(MailboxMessage message)    // 85
        {
            var movieFinished = message.As<NetMessageNotifyFullscreenMovieFinished>();
>>>>>>> ad9eb34e
            if (movieFinished == null) return Logger.WarnReturn(false, $"OnNotifyFullscreenMovieFinished(): Failed to retrieve message");
            Player.OnFullscreenMovieFinished((PrototypeId)movieFinished.MoviePrototypeId, movieFinished.UserCancelled, movieFinished.SyncRequestId);
            return true;
        }

        private void OnNotifyLoadingScreenFinished(MailboxMessage message)  // 86
        {
            Player.OnLoadingScreenFinished();
        }

        private bool OnPlayKismetSeqDone(MailboxMessage message)    // 96
        {
            var playKismetSeqDone = message.As<NetMessagePlayKismetSeqDone>();
            if (playKismetSeqDone == null) return Logger.WarnReturn(false, $"OnNetMessagePlayKismetSeqDone(): Failed to retrieve message");
            Player.OnPlayKismetSeqDone((PrototypeId)playKismetSeqDone.KismetSeqPrototypeId);
            return true;
        }

        private bool OnGracefulDisconnect(MailboxMessage message)   // 98
        {
            SendMessage(NetMessageGracefulDisconnectAck.DefaultInstance);
            return true;
        }

        private bool OnSetDialogTarget(MailboxMessage message)  // 100
        {
            var setDialogTarget = message.As<NetMessageSetDialogTarget>();
            if (setDialogTarget == null) return Logger.WarnReturn(false, $"OnSetDialogTarget(): Failed to retrieve message");
            Player.SetDialogTarget(setDialogTarget.TargetId, setDialogTarget.InteractorId);
            return true;
        }

        private bool OnVendorRequestSellItemTo(MailboxMessage message)  // 103
        {
            var vendorRequestSellItemTo = message.As<NetMessageVendorRequestSellItemTo>();
            if (vendorRequestSellItemTo == null) return Logger.WarnReturn(false, $"OnVendorRequestSellItemTo(): Failed to retrieve message");

            Item item = Game.EntityManager.GetEntity<Item>(vendorRequestSellItemTo.ItemId);
            if (item == null) return false;     // Multiple request may arrive due to lag

            if (item.GetOwnerOfType<Player>() != Player)
                return Logger.WarnReturn(false, $"OnVendorRequestSellItemTo(): {this} is attempting to sell item {item} that does not belong to it!");

            // TODO: Sell this item to the specified vendor with the ability to buy back
            PrototypeId creditsProtoRef = GameDatabase.CurrencyGlobalsPrototype.Credits;
            Player.Properties[PropertyEnum.Currency, creditsProtoRef] += item.GetSellPrice(Player);
            item.Destroy();

            return true;
        }

        private bool OnSetDialogTarget(MailboxMessage message)
        {
            var setDialogTarget = message.As<NetMessageSetDialogTarget>();
            if (setDialogTarget == null) return Logger.WarnReturn(false, $"OnSetDialogTarget(): Failed to retrieve message");
            Player.SetDialogTarget(setDialogTarget.TargetId, setDialogTarget.InteractorId);
            return true;
        }

        private bool OnSetTipSeen(MailboxMessage message)   // 110
        {
            var setTipSeen = message.As<NetMessageSetTipSeen>();
            if (setTipSeen == null) return Logger.WarnReturn(false, $"OnSetTipSeen(): Failed to retrieve message");
            Player.SetTipSeen((PrototypeId)setTipSeen.TipDataRefId);
            return true;
        }

<<<<<<< HEAD
        private bool OnHUDTutorialDismissed(MailboxMessage message)
=======
        private bool OnHUDTutorialDismissed(MailboxMessage message) // 111
>>>>>>> ad9eb34e
        {
            var hudTutorialDismissed = message.As<NetMessageHUDTutorialDismissed>();
            if (hudTutorialDismissed == null) return Logger.WarnReturn(false, $"OnHUDTutorialDismissed(): Failed to retrieve message");

            PrototypeId hudTutorialRef = (PrototypeId)hudTutorialDismissed.HudTutorialProtoId;
            var currentHUDTutorial = Player.CurrentHUDTutorial;
            if (currentHUDTutorial?.DataRef == hudTutorialRef && currentHUDTutorial.CanDismiss)
                Player.ShowHUDTutorial(null);

            return true;
        }

        private bool OnSetPlayerGameplayOptions(MailboxMessage message) // 113
        {
            var setPlayerGameplayOptions = message.As<NetMessageSetPlayerGameplayOptions>();
            if (setPlayerGameplayOptions == null) return Logger.WarnReturn(false, $"OnSetPlayerGameplayOptions(): Failed to retrieve message");

            Player.SetGameplayOptions(setPlayerGameplayOptions);
            return true;
        }

        private bool OnSelectAvatarSynergies(MailboxMessage message)    // 116
        {
            var selectAvatarSynergies = message.As<NetMessageSelectAvatarSynergies>();
            if (selectAvatarSynergies == null) return Logger.WarnReturn(false, $"OnSelectAvatarSynergies(): Failed to retrieve message");

            Avatar avatar = Game.EntityManager.GetEntity<Avatar>(selectAvatarSynergies.AvatarId);
            if (avatar == null) return Logger.WarnReturn(false, "OnSelectAvatarSynergies(): avatar == null");

            // Validate ownership
            Player owner = avatar.GetOwnerOfType<Player>();
            if (owner != Player)
                return Logger.WarnReturn(false, $"OnSelectAvatarSynergies(): {this} is attempting to set synergies of avatar {avatar} that does not belong to it!");

            avatar.Properties.RemovePropertyRange(PropertyEnum.AvatarSynergySelected);

            foreach (ulong avatarProtoId in selectAvatarSynergies.AvatarPrototypesList)
            {
                PrototypeId avatarProtoRef = (PrototypeId)avatarProtoId;
                AvatarPrototype avatarProto = avatarProtoRef.As<AvatarPrototype>();

                if (avatarProto == null)
                {
                    Logger.Warn("OnSelectAvatarSynergies(): avatarProto == null");
                    continue;
                }

                // TODO: Get level from prototypes and take prestige into account
                Avatar synergyAvatar = owner.GetAvatar(avatarProtoRef);
                if (synergyAvatar.CharacterLevel < 25)
                {
                    Logger.Warn("OnSelectAvatarSynergies(): Attempting to set locked synergy");
                    continue;
                }

                avatar.Properties[PropertyEnum.AvatarSynergySelected, avatarProtoRef] = true;
            }

            return true;
        }

        private bool OnRequestLegendaryMissionReroll(MailboxMessage message)    // 117
        {
            var requestLegendaryMissionRerol = message.As<NetMessageRequestLegendaryMissionReroll>();
            if (requestLegendaryMissionRerol == null) return Logger.WarnReturn(false, $"OnRequestLegendaryMissionReroll(): Failed to retrieve message");
            Player.RequestLegendaryMissionReroll();
            return true;
        }

        private bool OnRequestInterestInInventory(MailboxMessage message)   // 121
        {
            var requestInterestInInventory = message.As<NetMessageRequestInterestInInventory>();
            if (requestInterestInInventory == null) return Logger.WarnReturn(false, $"OnRequestInterestInInventory(): Failed to retrieve message");

            PrototypeId inventoryProtoRef = (PrototypeId)requestInterestInInventory.InventoryProtoId;

            Logger.Trace(string.Format("OnRequestInterestInInventory(): inventoryProtoId={0}, loadState={1}",
                GameDatabase.GetPrototypeName(inventoryProtoRef),
                requestInterestInInventory.LoadState));

            // Validate inventory prototype
            var inventoryPrototype = GameDatabase.GetPrototype<InventoryPrototype>((PrototypeId)requestInterestInInventory.InventoryProtoId);
            if (inventoryPrototype == null) return Logger.WarnReturn(false, "OnRequestInterestInInventory(): inventoryPrototype == null");

            if (Player.RevealInventory(inventoryProtoRef) == false)
                return Logger.WarnReturn(false, $"OnRequestInterestInInventory(): Failed to reveal inventory {GameDatabase.GetPrototypeName(inventoryProtoRef)}");

            SendMessage(NetMessageInventoryLoaded.CreateBuilder()
                .SetInventoryProtoId(requestInterestInInventory.InventoryProtoId)
                .SetLoadState(requestInterestInInventory.LoadState)
                .Build());

            return true;
        }

        private bool OnRequestInterestInAvatarEquipment(MailboxMessage message) // 123
        {
            var requestInterestInAvatarEquipment = message.As<NetMessageRequestInterestInAvatarEquipment>();
            if (requestInterestInAvatarEquipment == null) return Logger.WarnReturn(false, $"OnRequestInterestInAvatarEquipment(): Failed to retrieve message");

            PrototypeId avatarProtoId = (PrototypeId)requestInterestInAvatarEquipment.AvatarProtoId;

            Logger.Trace(string.Format("OnRequestInterestInAvatarEquipment(): avatarProtoId={0}, avatarModeEnum={1}",
                GameDatabase.GetPrototypeName(avatarProtoId),
                (AvatarMode)requestInterestInAvatarEquipment.AvatarModeEnum));

            Avatar avatar = Player.GetAvatar(avatarProtoId);
            if (avatar == null) return Logger.WarnReturn(false, "OnRequestInterestInAvatarEquipment(): avatar == null");

            avatar.RevealEquipmentToOwner();

            return true;
        }

        private bool OnRequestInterestInTeamUpEquipment(MailboxMessage message) // 124
        {
            var requestInterestInTeamUpEquipment = message.As<NetMessageRequestInterestInTeamUpEquipment>();
            if (requestInterestInTeamUpEquipment == null) return Logger.WarnReturn(false, $"OnRequestRequestInterestInTeamUpEquipment(): Failed to retrieve message");

            PrototypeId teamUpProtoId = (PrototypeId)requestInterestInTeamUpEquipment.TeamUpProtoId;

            Logger.Trace(string.Format("OnRequestRequestInterestInTeamUpEquipment(): teamUpProtoId={0}",
                GameDatabase.GetPrototypeName(teamUpProtoId)));

            Agent teamUpAgent = Player.GetTeamUpAgent(teamUpProtoId);
            if (teamUpAgent == null) return Logger.WarnReturn(false, "OnRequestRequestInterestInTeamUpEquipment(): teamUpAgent == null");

            teamUpAgent.RevealEquipmentToOwner();

            return true;
        }

        private void OnTryTeamUpSelect(MailboxMessage message)  // 125
        {
            var tryTeamUpSelect = message.As<NetMessageTryTeamUpSelect>();
            Avatar avatar = Player.CurrentAvatar;
            avatar.SelectTeamUpAgent((PrototypeId)tryTeamUpSelect.TeamUpPrototypeId);
        }

        private void OnRequestTeamUpDismiss(MailboxMessage message) // 126
        {
            Avatar avatar = Player.CurrentAvatar;
            avatar.DismissTeamUpAgent();
        }

        private bool OnOmegaBonusAllocationCommit(MailboxMessage message)   // 132
        {
            var omegaBonusAllocationCommit = message.As<NetMessageOmegaBonusAllocationCommit>();
            if (omegaBonusAllocationCommit == null) return Logger.WarnReturn(false, $"OnOmegaBonusAllocationCommit(): Failed to retrieve message");

            Logger.Debug(omegaBonusAllocationCommit.ToString());
            return true;
        }

        private bool OnNewItemGlintPlayed(MailboxMessage message)   // 135
        {
            var newItemGlintPlayed = message.As<NetMessageNewItemGlintPlayed>();
            if (newItemGlintPlayed == null) return Logger.WarnReturn(false, $"OnNewItemGlintPlayed(): Failed to retrieve message");

            Logger.Warn($"OnNewItemGlintPlayed(): {newItemGlintPlayed}");

            // What causes this to be sent? Do we need it?

            return true;
        }

        private bool OnNewItemHighlightCleared(MailboxMessage message)  // 136
        {
            var newItemHighlightCleared = message.As<NetMessageNewItemHighlightCleared>();
            if (newItemHighlightCleared == null) return Logger.WarnReturn(false, $"OnNewItemHighlightCleared(): Failed to retrieve message");

            if (Player.Id != newItemHighlightCleared.PlayerId)
                return Logger.WarnReturn(false, $"OnNewItemHighlightCleared(): Player entity id mismatch, expected {Player.Id}, got {newItemHighlightCleared.PlayerId}");

            Item item = Game.EntityManager.GetEntity<Item>(newItemHighlightCleared.ItemId);
            if (item == null) return Logger.WarnReturn(false, $"OnNewItemHighlightCleared(): item == null");

            Player owner = item.GetOwnerOfType<Player>();
            if (owner != Player)
                return Logger.WarnReturn(false, $"OnNewItemHighlightCleared(): Player {Player} attempted to clear highlight of item {item} belonging to other player {owner}");

            item.SetRecentlyAdded(false);
            return true;
        }

        private bool OnAssignStolenPower(MailboxMessage message)    // 139
        {
            var assignStolenPower = message.As<NetMessageAssignStolenPower>();
            if (assignStolenPower == null) return Logger.WarnReturn(false, $"OnAssignStolenPower(): Failed to retrieve message");

            PrototypeId stealingPowerRef = (PrototypeId)assignStolenPower.StealingPowerProtoId;
            PrototypeId stolenPowerRef = (PrototypeId)assignStolenPower.StolenPowerProtoId;

            Avatar avatar = Player.CurrentAvatar;
            avatar.Properties[PropertyEnum.AvatarMappedPower, stealingPowerRef] = stolenPowerRef;

            return true;
        }

        private bool OnChangeCameraSettings(MailboxMessage message) // 148
        {
            var changeCameraSettings = message.As<NetMessageChangeCameraSettings>();
            if (changeCameraSettings == null) return Logger.WarnReturn(false, $"OnChangeCameraSettings(): Failed to retrieve message");

            AOI.InitializePlayerView((PrototypeId)changeCameraSettings.CameraSettings);
            return true;
        }

<<<<<<< HEAD
        private bool OnUISystemLockState(MailboxMessage message)
=======
        private bool OnUISystemLockState(MailboxMessage message)    // 150
>>>>>>> ad9eb34e
        {
            var uiSystemLockState = message.As<NetMessageUISystemLockState>();
            if (uiSystemLockState == null) return Logger.WarnReturn(false, $"OnUISystemLockState(): Failed to retrieve message");
            var region = Player.GetRegion();
            if (region == null) return Logger.WarnReturn(false, $"OnUISystemLockState(): Region is null");
            PrototypeId uiSystemRef = (PrototypeId)uiSystemLockState.PrototypeId;
            var uiSystemLockProto = GameDatabase.GetPrototype<UISystemLockPrototype>(uiSystemRef);
            if (uiSystemLockProto == null) return Logger.WarnReturn(false, $"OnUISystemLockState(): UISystemLockPrototype is null");
            uint state = uiSystemLockState.State;
            Player.Properties[PropertyEnum.UISystemLock, uiSystemRef] = state;
            return true;
        }

        private bool OnStashTabInsert(MailboxMessage message)  // 155
        {
            var stashTabInsert = message.As<NetMessageStashTabInsert>();
            if (stashTabInsert == null) return Logger.WarnReturn(false, $"OnStashTabInsert(): Failed to retrieve message");

            return Player.StashTabInsert((PrototypeId)stashTabInsert.InvId, (int)stashTabInsert.InsertIndex);
        }

        private bool OnStashTabOptions(MailboxMessage message)  // 156
        {
            var stashTabOptions = message.As<NetMessageStashTabOptions>();
            if (stashTabOptions == null) return Logger.WarnReturn(false, $"OnStashTabOptions(): Failed to retrieve message");

            return Player.UpdateStashTabOptions(stashTabOptions);
        }

<<<<<<< HEAD
        private bool OnMissionTrackerFiltersUpdate(MailboxMessage message)
=======
        private bool OnMissionTrackerFiltersUpdate(MailboxMessage message)  // 166
>>>>>>> ad9eb34e
        {
            var filters = message.As<NetMessageMissionTrackerFiltersUpdate>();
            if (filters == null) return Logger.WarnReturn(false, $"OnStashTabOptions(): Failed to retrieve message");

            foreach (var filter in filters.MissionTrackerFilterChangesList)
            {
                PrototypeId filterPrototypeId = (PrototypeId)filter.FilterPrototypeId;
<<<<<<< HEAD
                if (filterPrototypeId == PrototypeId.Invalid) continue;                
                Player.Properties[PropertyEnum.MissionTrackerFilter, filterPrototypeId] = filter.IsFiltered;
            }

            return true; ;
=======
                if (filterPrototypeId == PrototypeId.Invalid) continue;
                Player.Properties[PropertyEnum.MissionTrackerFilter, filterPrototypeId] = filter.IsFiltered;
            }

            return true;
>>>>>>> ad9eb34e
        }

        #endregion
    }
}<|MERGE_RESOLUTION|>--- conflicted
+++ resolved
@@ -288,11 +288,8 @@
 
         public void MoveToTarget(PrototypeId targetProtoRef, PrototypeId regionProtoRefOverride = PrototypeId.Invalid)
         {
-<<<<<<< HEAD
             var oldRegion = AOI.Region;
 
-=======
->>>>>>> ad9eb34e
             // Update our target
             TransferParams.SetTarget(targetProtoRef, regionProtoRefOverride);
 
@@ -302,11 +299,8 @@
             // as soon as we set the connection as pending to keep things nice and responsive.
             Player.QueueLoadingScreen(TransferParams.DestTargetRegionProtoRef);
 
-<<<<<<< HEAD
             oldRegion?.PlayerLeftRegionEvent.Invoke(new(Player, oldRegion.PrototypeDataRef));
 
-=======
->>>>>>> ad9eb34e
             // Simulate exiting and re-entering the game on a real GIS
             ExitGame();
 
@@ -422,11 +416,8 @@
                 case ClientToGameServerMessage.NetMessageAbilitySwapInAbilityBar:           OnAbilitySwapInAbilityBar(message); break;          // 48
                 case ClientToGameServerMessage.NetMessageRequestDeathRelease:               OnRequestDeathRelease(message); break;              // 52
                 case ClientToGameServerMessage.NetMessageReturnToHub:                       OnReturnToHub(message); break;                      // 55
-<<<<<<< HEAD
                 case ClientToGameServerMessage.NetMessageRequestMissionRewards:             OnRequestMissionRewards(message); break;            // 57
                 case ClientToGameServerMessage.NetMessageMetaGameUpdateNotification:        OnMetaGameUpdateNotification(message); break;       // 63
-=======
->>>>>>> ad9eb34e
                 case ClientToGameServerMessage.NetMessageNotifyFullscreenMovieStarted:      OnNotifyFullscreenMovieStarted(message); break;     // 84
                 case ClientToGameServerMessage.NetMessageNotifyFullscreenMovieFinished:     OnNotifyFullscreenMovieFinished(message); break;    // 85
                 case ClientToGameServerMessage.NetMessageNotifyLoadingScreenFinished:       OnNotifyLoadingScreenFinished(message); break;      // 86
@@ -643,18 +634,11 @@
             {
                 Inventory inventory = Player.GetInventory(InventoryConvenienceLabel.General);
 
-<<<<<<< HEAD
-                Entity bowlingBall = inventory.GetMatchingEntity((PrototypeId)7835010736274089329); // BowlingBallItem
-                if (bowlingBall is not Item item) return false;
-
-                item.DecrementStack();
-=======
                 // BowlingBallItem
                 if (inventory.GetMatchingEntity((PrototypeId)7835010736274089329) is not Item bowlingBall)
                     return false;
 
                 bowlingBall.DecrementStack();
->>>>>>> ad9eb34e
             }
 
             return true;
@@ -877,17 +861,10 @@
 
             var currentAvatar = Player.CurrentAvatar;
             if (currentAvatar == null) return Logger.WarnReturn(false, $"OnPerformPreInteractPower(): CurrentAvatar is null");
-<<<<<<< HEAD
 
             var target = Game.EntityManager.GetEntity<WorldEntity>(performPreInteractPower.IdTarget);
             if (target == null) return Logger.WarnReturn(false, $"OnPerformPreInteractPower(): Failed to get terget {performPreInteractPower.IdTarget}");
 
-=======
-
-            var target = Game.EntityManager.GetEntity<WorldEntity>(performPreInteractPower.IdTarget);
-            if (target == null) return Logger.WarnReturn(false, $"OnPerformPreInteractPower(): Failed to get terget {performPreInteractPower.IdTarget}");
-
->>>>>>> ad9eb34e
             return currentAvatar.PerformPreInteractPower(target, performPreInteractPower.HasDialog);
         }
 
@@ -1045,7 +1022,6 @@
             return true;
         }
 
-<<<<<<< HEAD
         private bool OnRequestMissionRewards(MailboxMessage message) // 57
         {
             var requestMissionRewards = message.As<NetMessageRequestMissionRewards>();
@@ -1073,9 +1049,6 @@
         }
 
         private bool OnNotifyFullscreenMovieStarted(MailboxMessage message)
-=======
-        private bool OnNotifyFullscreenMovieStarted(MailboxMessage message)     // 84
->>>>>>> ad9eb34e
         {
             var movieStarted = message.As<NetMessageNotifyFullscreenMovieStarted>();
             if (movieStarted == null) return Logger.WarnReturn(false, $"OnNotifyFullscreenMovieStarted(): Failed to retrieve message");
@@ -1083,15 +1056,9 @@
             return true;
         }
 
-<<<<<<< HEAD
-        private bool OnNotifyFullscreenMovieFinished(MailboxMessage message)
-        {
-            var movieFinished = message.As<NetMessageNotifyFullscreenMovieFinished>(); 
-=======
         private bool OnNotifyFullscreenMovieFinished(MailboxMessage message)    // 85
         {
             var movieFinished = message.As<NetMessageNotifyFullscreenMovieFinished>();
->>>>>>> ad9eb34e
             if (movieFinished == null) return Logger.WarnReturn(false, $"OnNotifyFullscreenMovieFinished(): Failed to retrieve message");
             Player.OnFullscreenMovieFinished((PrototypeId)movieFinished.MoviePrototypeId, movieFinished.UserCancelled, movieFinished.SyncRequestId);
             return true;
@@ -1159,11 +1126,7 @@
             return true;
         }
 
-<<<<<<< HEAD
-        private bool OnHUDTutorialDismissed(MailboxMessage message)
-=======
         private bool OnHUDTutorialDismissed(MailboxMessage message) // 111
->>>>>>> ad9eb34e
         {
             var hudTutorialDismissed = message.As<NetMessageHUDTutorialDismissed>();
             if (hudTutorialDismissed == null) return Logger.WarnReturn(false, $"OnHUDTutorialDismissed(): Failed to retrieve message");
@@ -1372,11 +1335,7 @@
             return true;
         }
 
-<<<<<<< HEAD
-        private bool OnUISystemLockState(MailboxMessage message)
-=======
         private bool OnUISystemLockState(MailboxMessage message)    // 150
->>>>>>> ad9eb34e
         {
             var uiSystemLockState = message.As<NetMessageUISystemLockState>();
             if (uiSystemLockState == null) return Logger.WarnReturn(false, $"OnUISystemLockState(): Failed to retrieve message");
@@ -1406,11 +1365,7 @@
             return Player.UpdateStashTabOptions(stashTabOptions);
         }
 
-<<<<<<< HEAD
-        private bool OnMissionTrackerFiltersUpdate(MailboxMessage message)
-=======
         private bool OnMissionTrackerFiltersUpdate(MailboxMessage message)  // 166
->>>>>>> ad9eb34e
         {
             var filters = message.As<NetMessageMissionTrackerFiltersUpdate>();
             if (filters == null) return Logger.WarnReturn(false, $"OnStashTabOptions(): Failed to retrieve message");
@@ -1418,19 +1373,11 @@
             foreach (var filter in filters.MissionTrackerFilterChangesList)
             {
                 PrototypeId filterPrototypeId = (PrototypeId)filter.FilterPrototypeId;
-<<<<<<< HEAD
-                if (filterPrototypeId == PrototypeId.Invalid) continue;                
-                Player.Properties[PropertyEnum.MissionTrackerFilter, filterPrototypeId] = filter.IsFiltered;
-            }
-
-            return true; ;
-=======
                 if (filterPrototypeId == PrototypeId.Invalid) continue;
                 Player.Properties[PropertyEnum.MissionTrackerFilter, filterPrototypeId] = filter.IsFiltered;
             }
 
             return true;
->>>>>>> ad9eb34e
         }
 
         #endregion
