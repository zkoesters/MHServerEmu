--- conflicted
+++ resolved
@@ -303,12 +303,8 @@
                 if (startPosition == null)
                     return Logger.WarnReturn(false, "SetRegion(): No valid start position is provided");
 
-<<<<<<< HEAD
-                region.OnAddToAOI(_playerConnection.Player);
-=======
                 newRegion.OnAddedToAOI(player);
 
->>>>>>> 9b1a6de7
                 // BeginTeleport() queues another loading screen, so we end up with two in a row. This matches our packet dumps.
                 player.BeginTeleport(regionId, startPosition.Value, startOrientation != null ? startOrientation.Value : Orientation.Zero);
 
@@ -605,15 +601,9 @@
             }
         }
 
-<<<<<<< HEAD
-            cell.OnRemoveFromAOI();
-
-            _trackedCells.Remove(cell.Id);
-=======
         private void RegenerateClientNavi()
         {
             SendMessage(NetMessageEnvironmentUpdate.CreateBuilder().SetFlags(1).Build());
->>>>>>> 9b1a6de7
         }
 
         private void AddEntity(Entity entity, AOINetworkPolicyValues interestPolicies, EntitySettings settings = null)
