--- conflicted
+++ resolved
@@ -6,10 +6,6 @@
 using MHServerEmu.Games.Entities;
 using MHServerEmu.Games.GameData;
 using MHServerEmu.Games.GameData.Prototypes;
-<<<<<<< HEAD
-=======
-using MHServerEmu.Games.Populations;
->>>>>>> 562a5c74
 using MHServerEmu.Games.Regions;
 using MHServerEmu.Games.Populations;
 
@@ -20,15 +16,10 @@
         public static readonly Logger Logger = LogManager.CreateLogger();
 
         protected ReplicatedVariable<string> _name = new(0, string.Empty);
-<<<<<<< HEAD
-        public Region Region { get; private set; }
+        protected ulong _regionId;
+        public Region Region { get => GetRegion(); }
 
         private Dictionary<PrototypeId, MetaStateSpawnEvent> _metaStateSpawnMap = new();
-        // new
-=======
-        protected ulong _regionId;
-
->>>>>>> 562a5c74
         public MetaGame(Game game) : base(game) { }
 
         public override bool Initialize(EntitySettings settings)
@@ -36,10 +27,6 @@
             base.Initialize(settings);
 
             _name = new(0, "");
-<<<<<<< HEAD
-            Region = Game.RegionManager.GetRegion(settings.RegionId);
-            Region?.RegisterMetaGame(this);
-=======
             _regionId = settings.RegionId;
 
             Region region = Game.RegionManager.GetRegion(_regionId);
@@ -52,7 +39,6 @@
             {
                 Logger.Warn("Initialize(): region == null");
             }
->>>>>>> 562a5c74
 
             return true;
         }
@@ -94,7 +80,7 @@
             }
             else
             {
-                spawnEvent = new MetaStateSpawnEvent(this, Game.RegionManager.GetRegion(RegionId));
+                spawnEvent = new MetaStateSpawnEvent(this, Region);
                 _metaStateSpawnMap[state] = spawnEvent;
             }
             return spawnEvent;
@@ -157,14 +143,8 @@
         // TODO event registry States
         public void RegisterStates()
         {
-            Region region = Game.RegionManager.GetRegion(_regionId);           
+            Region region = Region;           
             if (region == null) return;
-<<<<<<< HEAD
-=======
-
-            PopulationManager popManager = region.PopulationManager;
-            
->>>>>>> 562a5c74
             if (Prototype is not MetaGamePrototype metaGameProto) return;
             
             if (metaGameProto.GameModes.HasValue())
@@ -173,54 +153,30 @@
                 if (gameMode == null) return;
 
                 if (gameMode.ApplyStates.HasValue())
-<<<<<<< HEAD
                     foreach(var state in gameMode.ApplyStates)
                         MetaStateRegisty(state);
-=======
-                {
-                    foreach (PrototypeId state in gameMode.ApplyStates)
-                        popManager.RegisterMetaState(state);
-                }
->>>>>>> 562a5c74
 
                 if (region.PrototypeDataRef == (PrototypeId)RegionPrototypeId.HoloSimARegion1to60) // Hardcode for Holo-Sim
                 {
                     MetaGameStateModePrototype stateMode = gameMode as MetaGameStateModePrototype;
                     int wave = Game.Random.Next(0, stateMode.States.Length);
-<<<<<<< HEAD
                     MetaStateRegisty(stateMode.States[wave]);
-=======
-                    popManager.RegisterMetaState(stateMode.States[wave]);
->>>>>>> 562a5c74
                 } 
                 else if (region.PrototypeDataRef == (PrototypeId)RegionPrototypeId.LimboRegionL60) // Hardcode for Limbo
                 {
                     MetaGameStateModePrototype stateMode = gameMode as MetaGameStateModePrototype;
-<<<<<<< HEAD
                     MetaStateRegisty(stateMode.States[0]);
                 }
-                else if (region.PrototypeId == RegionPrototypeId.CH0402UpperEastRegion) // Hack for Moloids
+                else if (region.PrototypeDataRef == (PrototypeId)RegionPrototypeId.CH0402UpperEastRegion) // Hack for Moloids
+                {
                     MetaStateRegisty((PrototypeId)7730041682554854878); // CH04UpperMoloids
-                else if (region.PrototypeId == RegionPrototypeId.SurturRaidRegionGreen) // Hardcode for Surtur
+                }
+                else if (region.PrototypeDataRef == (PrototypeId)RegionPrototypeId.SurturRaidRegionGreen) // Hardcode for Surtur
                 {   
                     var stateRef = (PrototypeId)5463286934959496963; // SurturMissionProgressionStateFiveMan
                     var missionProgression = stateRef.As<MetaStateMissionProgressionPrototype>();
                     foreach(var state in missionProgression.StatesProgression)
                         MetaStateRegisty(state);
-=======
-                    popManager.RegisterMetaState(stateMode.States[0]);
-                }
-                else if (region.PrototypeDataRef == (PrototypeId)RegionPrototypeId.CH0402UpperEastRegion) // Hack for Moloids
-                {
-                    popManager.RegisterMetaState((PrototypeId)7730041682554854878); // CH04UpperMoloids
-                }
-                else if (region.PrototypeDataRef == (PrototypeId)RegionPrototypeId.SurturRaidRegionGreen) // Hardcode for Surtur
-                {   
-                    var stateRef = (PrototypeId)5463286934959496963; // SurturMissionProgressionStateFiveMan
-                    var missionProgression = stateRef.As<MetaStateMissionProgressionPrototype>();
-                    foreach(PrototypeId state in missionProgression.StatesProgression)
-                        popManager.RegisterMetaState(state);
->>>>>>> 562a5c74
                 }
             }
         }
