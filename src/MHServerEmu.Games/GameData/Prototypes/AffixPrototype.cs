﻿using MHServerEmu.Core.Extensions;
using MHServerEmu.Core.Logging;
using MHServerEmu.Core.Memory;
using MHServerEmu.Core.System.Random;
using MHServerEmu.Games.Entities;
using MHServerEmu.Games.GameData.Calligraphy;
using MHServerEmu.Games.GameData.Calligraphy.Attributes;
using MHServerEmu.Games.Loot;
using MHServerEmu.Games.Properties;
using MHServerEmu.Games.Properties.Evals;
using MHServerEmu.Games.Regions;
using MHServerEmu.Games.Properties;

namespace MHServerEmu.Games.GameData.Prototypes
{
    #region Enums

    [AssetEnum((int)None)]
    public enum AffixPosition
    {
        None,
        Prefix,
        Suffix,
        Visual,
        Ultimate,
        Cosmic,
        Unique,
        Blessing,
        Runeword,
        TeamUp,
        Metadata,
        PetTech1,
        PetTech2,
        PetTech3,
        PetTech4,
        PetTech5,
        RegionAffix,
        Socket1,
        Socket2,
        Socket3,
        NumPositions
    }

    [AssetEnum((int)Fail)]
    public enum DuplicateHandlingBehavior
    {
        Fail,
        Ignore,
        Overwrite,
        Append,
    }

    [AssetEnum]
    public enum OmegaPageType
    {
        Psionics = 12,
        CosmicEntities = 1,
        ArcaneAttunement = 2,
        InterstellarExploration = 3,
        SpecialWeapons = 4,
        ExtraDimensionalTravel = 5,
        MolecularAdjustment = 13,
        RadioactiveOrigins = 7,
        TemporalManipulation = 8,
        Nanotechnology = 9,
        SupernaturalInvestigation = 10,
        HumanAugmentation = 11,
        NeuralEnhancement = 0,
        Xenobiology = 6,
    }

    [AssetEnum((int)None)]
    public enum InfinityGem
    {
        Soul = 3,
        Time = 5,
        Space = 4,
        Mind = 0,
        Reality = 2,
        Power = 1,
        None = 7,
    }

    [AssetEnum((int)Popcorn)]
    public enum Rank
    {
        Popcorn,
        Champion,
        Elite,
        MiniBoss,
        Boss,
        Player,
        GroupBoss,
        TeamUp,
    }

    [AssetEnum((int)Default)]
    public enum HealthBarType
    {
        Default = 0,
        EliteMinion = 1,
        MiniBoss = 2,
        Boss = 3,
        None = 4,
    }

    [AssetEnum((int)Default)]
    public enum OverheadInfoDisplayType
    {
        Default = 0,
        Always = 1,
        Never = 2,
    }

    #endregion

    public class AffixPrototype : Prototype
    {
        public AffixPosition Position { get; protected set; }
        public PrototypePropertyCollection Properties { get; protected set; }
        public LocaleStringId DisplayNameText { get; protected set; }
        public int Weight { get; protected set; }
        public PrototypeId[] TypeFilters { get; protected set; }
        public PropertyPickInRangeEntryPrototype[] PropertyEntries { get; protected set; }
        public AssetId[] Keywords { get; protected set; }
        public DropRestrictionPrototype[] DropRestrictions { get; protected set; }
        public DuplicateHandlingBehavior DuplicateHandlingBehavior { get; protected set; }

        //---

        private KeywordsMask _categoryKeywordsMask;

        [DoNotCopy]
        public virtual bool HasBonusPropertiesToApply { get => Properties != null || PropertyEntries != null; }

        [DoNotCopy]
        public bool IsGemAffix { get => Position >= AffixPosition.Socket1 && Position <= AffixPosition.Socket3; }

        public override void PostProcess()
        {
            base.PostProcess();

            List<PrototypeId> categoryList = new();

            foreach (var affixCategoryTableEntry in GameDatabase.LootGlobalsPrototype.AffixCategoryTable)
            {
                foreach (PrototypeId affixProtoRef in affixCategoryTableEntry.Affixes)
                {
                    if (affixProtoRef == DataRef)
                        categoryList.Add(affixCategoryTableEntry.Category);
                }
            }

            _categoryKeywordsMask = KeywordPrototype.GetBitMaskForKeywordList(categoryList);

            // Skipping UI stuff since we probably don't need it server-side
        }

        public bool HasCategory(AffixCategoryPrototype affixCategoryProto)
        {
            return KeywordPrototype.TestKeywordBit(_categoryKeywordsMask, affixCategoryProto);
        }

        public AffixCategoryPrototype GetFirstCategoryMatch(IEnumerable<AffixCategoryPrototype> affixCategoryProtos)
        {
            foreach (AffixCategoryPrototype affixCategoryProto in affixCategoryProtos)
            {
                if (HasCategory(affixCategoryProto))
                    return affixCategoryProto;
            }

            return null;
        }

        public bool HasAnyCategory(IEnumerable<AffixCategoryPrototype> affixCategoryProtos)
        {
            if (affixCategoryProtos == null || affixCategoryProtos.Any() == false)
                return true;

            return GetFirstCategoryMatch(affixCategoryProtos) != null;
        }

        public bool AllowAttachment(DropFilterArguments args)
        {
            if (DropRestrictions.IsNullOrEmpty())
                return true;

            foreach (DropRestrictionPrototype dropRestrictionProto in DropRestrictions)
            {
                if (dropRestrictionProto.Allow(args) == false)
                    return false;
            }

            return true;
        }

        public bool HasKeywords(IEnumerable<AssetId> keywordsToCheck, bool hasAll = false)
        {
            if (keywordsToCheck == null || keywordsToCheck.Any() == false)
                return true;

            if (Keywords.IsNullOrEmpty())
                return false;

            foreach (AssetId keywordAssetRefToCheck in keywordsToCheck)
            {
                bool found = false;

                foreach (AssetId keywordAssetRef in Keywords)
                {
                    if (keywordAssetRef == keywordAssetRefToCheck)
                    {
                        found = true;
                        break;
                    }
                }

                if (found != hasAll)
                    return found;
            }

            return hasAll;
        }
    }

    public class AffixPowerModifierPrototype : AffixPrototype
    {
        public bool IsForSinglePowerOnly { get; protected set; }
        public EvalPrototype PowerBoostMax { get; protected set; }
        public EvalPrototype PowerGrantRankMax { get; protected set; }
        public PrototypeId PowerKeywordFilter { get; protected set; }
        public EvalPrototype PowerUnlockLevelMax { get; protected set; }
        public EvalPrototype PowerUnlockLevelMin { get; protected set; }
        public EvalPrototype PowerBoostMin { get; protected set; }
        public EvalPrototype PowerGrantRankMin { get; protected set; }
        public PrototypeId PowerProgTableTabRef { get; protected set; }

        //---

        [DoNotCopy]
        public override bool HasBonusPropertiesToApply { get => base.HasBonusPropertiesToApply || PowerBoostMax != null || PowerGrantRankMax != null; }
    }

    public class AffixRegionModifierPrototype : AffixPrototype
    {
        public PrototypeId AffixTable { get; protected set; }

        //---

        [DoNotCopy]
        public override bool HasBonusPropertiesToApply { get => true; }
    }

    public class AffixRegionRestrictedPrototype : AffixPrototype
    {
        public PrototypeId RequiredRegion { get; protected set; }
        public PrototypeId[] RequiredRegionKeywords { get; protected set; }

        //---

        private static readonly Logger Logger = LogManager.CreateLogger();

        public bool MatchesRegion(Region region)
        {
            if (RequiredRegion != PrototypeId.Invalid && region.PrototypeDataRef == RequiredRegion)
                return true;

            if (RequiredRegionKeywords.HasValue())
            {
                Logger.Warn("MatchesRegion(): Keyword region matching is not yet implemented");
            }

            return false;
        }
    }

    public class AffixTeamUpPrototype : AffixPrototype
    {
        public bool IsAppliedToOwnerAvatar { get; protected set; }
    }

    public class AffixRunewordPrototype : AffixPrototype
    {
        public PrototypeId Runeword { get; protected set; }
    }

    public class RunewordDefinitionEntryPrototype : Prototype
    {
        public PrototypeId Rune { get; protected set; }
    }

    public class RunewordDefinitionPrototype : Prototype
    {
        public RunewordDefinitionEntryPrototype[] Runes { get; protected set; }
    }

    public class AffixEntryPrototype : Prototype
    {
        public PrototypeId Affix { get; protected set; }
        public PrototypeId Power { get; protected set; }
        public PrototypeId Avatar { get; protected set; }

        //---

        [DoNotCopy]
        public virtual int LevelRequirement { get => 0; }
    }

    public class LeveledAffixEntryPrototype : AffixEntryPrototype
    {
        public int LevelRequired { get; protected set; }
        public LocaleStringId LockedDescriptionText { get; protected set; }

        //--

        [DoNotCopy]
        public override int LevelRequirement { get => LevelRequired; }
    }

    public class AffixDisplaySlotPrototype : Prototype
    {
        public AssetId[] AffixKeywords { get; protected set; }
        public LocaleStringId DisplayText { get; protected set; }
    }

    public class ModPrototype : Prototype
    {
        public LocaleStringId TooltipTitle { get; protected set; }
        public AssetId UIIcon { get; protected set; }
        public LocaleStringId TooltipDescription { get; protected set; }
        public PrototypePropertyCollection Properties { get; protected set; }     // Property list, should this be a property collection?
        public PrototypeId[] PassivePowers { get; protected set; }
        public PrototypeId Type { get; protected set; }
        public int RanksMax { get; protected set; }
        public CurveId RankCostCurve { get; protected set; }
        public PrototypeId TooltipTemplateCurrentRank { get; protected set; }
        public EvalPrototype[] EvalOnCreate { get; protected set; }
        public PrototypeId TooltipTemplateNextRank { get; protected set; }
        public PropertySetEntryPrototype[] PropertiesForTooltips { get; protected set; }
        public AssetId UIIconHiRes { get; protected set; }

        //---

        private static readonly Logger Logger = LogManager.CreateLogger();

        public void RunEvalOnCreate(Entity entity, PropertyCollection indexProperties, PropertyCollection modProperties)
        {
            if (EvalOnCreate.HasValue())
            {
                using EvalContextData evalContext = ObjectPoolManager.Instance.Get<EvalContextData>();
                evalContext.SetVar_PropertyCollectionPtr(EvalContext.Default, modProperties);
                evalContext.SetReadOnlyVar_PropertyCollectionPtr(EvalContext.Entity, entity.Properties);
                evalContext.SetReadOnlyVar_PropertyCollectionPtr(EvalContext.Var1, indexProperties);

                foreach (EvalPrototype evalProto in EvalOnCreate)
                {
                    bool curEvalSucceeded = Eval.RunBool(evalProto, evalContext);
                    if (curEvalSucceeded == false)
                        Logger.Warn($"RunEvalOnCreate(): The following EvalOnCreate Eval in a mod failed:\nEval: [{evalProto.ExpressionString}]\n Mod: [{this}]");
                }
            }

            if (PropertiesForTooltips.HasValue())
            {
                foreach (PropertySetEntryPrototype propEntryProto in PropertiesForTooltips)
                {
                    if (propEntryProto.Value == null)
                    {
                        Logger.Warn("RunEvalOnCreate(): propEntryProto.Value == null");
                        continue;
                    }

                    using EvalContextData evalContext = ObjectPoolManager.Instance.Get<EvalContextData>();
                    evalContext.SetReadOnlyVar_PropertyCollectionPtr(EvalContext.Entity, entity.Properties);
                    evalContext.SetReadOnlyVar_PropertyCollectionPtr(EvalContext.Var1, indexProperties);

                    PropertyInfo propertyInfo = GameDatabase.PropertyInfoTable.LookupPropertyInfo(propEntryProto.Prop.Enum);
                    
                    switch (propertyInfo.DataType)
                    {
                        case PropertyDataType.Boolean:
                            Properties[propEntryProto.Prop] = Eval.RunBool(propEntryProto.Value, evalContext);
                            break;

                        case PropertyDataType.Real:
                            Properties[propEntryProto.Prop] = Eval.RunFloat(propEntryProto.Value, evalContext);
                            break;

                        case PropertyDataType.Integer:
                            Properties[propEntryProto.Prop] = Eval.RunInt(propEntryProto.Value, evalContext);
                            break;

                        default:
                            Logger.Warn("The following Mod has a built-in PropertySetEntry with a property that is not an int/float/bool prop, which doesn't work!\n" +
                                $"Mod: [{this}]\nProperty: [{propertyInfo.PropertyName}]");
                            break;
                    }
                }
            }
        }
    }

    public class ModTypePrototype : Prototype
    {
        public PrototypeId AggregateProperty { get; protected set; }
        public PrototypeId TempProperty { get; protected set; }
        public PrototypeId BaseProperty { get; protected set; }
        public PrototypeId CurrencyIndexProperty { get; protected set; }
        public CurveId CurrencyCurve { get; protected set; }
        public bool UseCurrencyIndexAsValue { get; protected set; }
    }

    public class ModGlobalsPrototype : Prototype
    {
        public PrototypeId RankModType { get; protected set; }
        public PrototypeId SkillModType { get; protected set; }
        public PrototypeId EnemyBoostModType { get; protected set; }
        public PrototypeId PvPUpgradeModType { get; protected set; }
        public PrototypeId TalentModType { get; protected set; }
        public PrototypeId OmegaBonusModType { get; protected set; }
        public PrototypeId OmegaHowToTooltipTemplate { get; protected set; }
        public PrototypeId InfinityHowToTooltipTemplate { get; protected set; }
    }

    public class SkillPrototype : ModPrototype
    {
        public CurveId DamageBonusByRank { get; protected set; }
    }

    public class TalentSetPrototype : ModPrototype
    {
        public LocaleStringId UITitle { get; protected set; }
        public PrototypeId[] Talents { get; protected set; }
    }

    public class TalentPrototype : ModPrototype
    {
    }

    public class OmegaBonusPrototype : ModPrototype
    {
        public PrototypeId[] Prerequisites { get; protected set; }
        public int UIHexIndex { get; protected set; }
    }

    public class OmegaBonusSetPrototype : ModPrototype
    {
        public LocaleStringId UITitle { get; protected set; }
        public PrototypeId[] OmegaBonuses { get; protected set; }
        public OmegaPageType UIPageType { get; protected set; }
        public bool Unlocked { get; protected set; }
        public AssetId UIColor { get; protected set; }
        public AssetId UIBackgroundImage { get; protected set; }
    }

    public class InfinityGemBonusPrototype : ModPrototype
    {
        public PrototypeId[] Prerequisites { get; protected set; }
    }

    public class InfinityGemSetPrototype : ModPrototype
    {
        public LocaleStringId UITitle { get; protected set; }
        public PrototypeId[] Bonuses { get; protected set; }    // VectorPrototypeRefPtr InfinityGemBonusPrototype
        public InfinityGem Gem { get; protected set; }
        public bool Unlocked { get; protected set; }
        public AssetId UIColor { get; protected set; }
        public AssetId UIBackgroundImage { get; protected set; }
        public LocaleStringId UIDescription { get; protected set; }
        public new AssetId UIIcon { get; protected set; }
        public AssetId UIIconRadialNormal { get; protected set; }
        public AssetId UIIconRadialSelected { get; protected set; }
    }

    public class RankPrototype : ModPrototype
    {
        public Rank Rank { get; protected set; }
        public HealthBarType HealthBarType { get; protected set; }
        public LootRollModifierPrototype[] LootModifiers { get; protected set; }
        public LootDropEventType LootTableParam { get; protected set; }
        public OverheadInfoDisplayType OverheadInfoDisplayType { get; protected set; }
        public PrototypeId[] Keywords { get; protected set; }
        public int BonusItemFindPoints { get; protected set; }

<<<<<<< HEAD
        public static PrototypeId DoOverride(PrototypeId rankRef, PrototypeId rankOverride)
        {
            var rankProto = rankRef.As<RankPrototype>();
            var rankOverrideProto = rankOverride.As<RankPrototype>();
            return DoOverride(rankProto, rankOverrideProto).DataRef;
        }

        private static RankPrototype DoOverride(RankPrototype rankProto, RankPrototype rankOverrideProto)
        {
            if (rankProto == null) return rankOverrideProto;
            if (rankOverrideProto == null) return rankProto;
            if (rankProto.Rank < rankOverrideProto.Rank) return rankOverrideProto;
            return rankProto;
        }

        public bool IsRankBoss()
        {
            return Rank == Rank.Boss || Rank == Rank.GroupBoss;
        }
=======
        //--

        [DoNotCopy]
        public bool IsRankBoss { get => Rank == Rank.Boss || Rank == Rank.GroupBoss; }

        [DoNotCopy]
        public bool IsRankBossOrMiniBoss { get => IsRankBoss || Rank == Rank.MiniBoss; }
>>>>>>> 0eb9af5d
    }

    public class EnemyBoostSetPrototype : Prototype
    {
        public PrototypeId[] Modifiers { get; protected set; }

        public bool Contains(PrototypeId affixRef)
        {
            return Modifiers.HasValue() ? Modifiers.Contains(affixRef) : false;
        }
    }

    public class EnemyBoostPrototype : ModPrototype
    {
        public PrototypeId ActivePower { get; protected set; }
        public bool ShowVisualFX { get; protected set; }
        public bool DisableForControlledAgents { get; protected set; }
        public bool CountsAsAffixSlot { get; protected set; }
    }

    public class AffixTableEntryPrototype : Prototype
    {
        public PrototypeId AffixTable { get; protected set; }
        public int ChancePct { get; protected set; }
        [DoNotCopy]
        public EnemyBoostSetPrototype AffixTablePrototype { get => AffixTable.As<EnemyBoostSetPrototype>(); }

        internal PrototypeId RollAffix(GRandom random, HashSet<PrototypeId> affixes, HashSet<PrototypeId> exclude)
        {
            throw new NotImplementedException();
        }
    }

    public class RankAffixEntryPrototype : Prototype
    {
        public AffixTableEntryPrototype[] Affixes { get; protected set; }
        public PrototypeId Rank { get; protected set; }
        public int Weight { get; protected set; }

        public AffixTableEntryPrototype GetAffixSlot(int slot)
        {
            if (Affixes.HasValue() && slot >=0 && slot < Affixes.Length)
                return Affixes[slot];
            return null; // empty prototype
        }

        public int GetMaxAffixes()
        {
            return (Affixes.HasValue() ? Affixes.Length : 0);
        }
    }

    public class RarityPrototype : Prototype
    {
        private static readonly Logger Logger = LogManager.CreateLogger();

        public PrototypeId DowngradeTo { get; protected set; }
        public PrototypeId TextStyle { get; protected set; }
        public CurveId Weight { get; protected set; }
        public LocaleStringId DisplayNameText { get; protected set; }
        public int BroadcastToPartyLevelMax { get; protected set; }
        public AffixEntryPrototype[] AffixesBuiltIn { get; protected set; }
        public int ItemLevelBonus { get; protected set; }

        [DoNotCopy]
        public int Tier { get; private set; }

        public override void PostProcess()
        {
            base.PostProcess();

            Tier = 1;

            PrototypeId downgrade = DowngradeTo;
            while (downgrade != PrototypeId.Invalid)
            {
                RarityPrototype descendant = GameDatabase.GetPrototype<RarityPrototype>(downgrade);

                if (descendant == null)
                {
                    Logger.Warn("PostProcess(): descendant == null");
                    break;
                }

                downgrade = descendant.DowngradeTo;
                Tier++;
            }
        }

        public float GetWeight(int level)
        {
            Curve curve = CurveDirectory.Instance.GetCurve(Weight);
            if (curve == null) return Logger.WarnReturn(0f, "GetWeight(): curve == null");

            return curve.GetAt(Math.Clamp(level, curve.MinPosition, curve.MaxPosition));
        }
    }
}<|MERGE_RESOLUTION|>--- conflicted
+++ resolved
@@ -482,27 +482,6 @@
         public PrototypeId[] Keywords { get; protected set; }
         public int BonusItemFindPoints { get; protected set; }
 
-<<<<<<< HEAD
-        public static PrototypeId DoOverride(PrototypeId rankRef, PrototypeId rankOverride)
-        {
-            var rankProto = rankRef.As<RankPrototype>();
-            var rankOverrideProto = rankOverride.As<RankPrototype>();
-            return DoOverride(rankProto, rankOverrideProto).DataRef;
-        }
-
-        private static RankPrototype DoOverride(RankPrototype rankProto, RankPrototype rankOverrideProto)
-        {
-            if (rankProto == null) return rankOverrideProto;
-            if (rankOverrideProto == null) return rankProto;
-            if (rankProto.Rank < rankOverrideProto.Rank) return rankOverrideProto;
-            return rankProto;
-        }
-
-        public bool IsRankBoss()
-        {
-            return Rank == Rank.Boss || Rank == Rank.GroupBoss;
-        }
-=======
         //--
 
         [DoNotCopy]
@@ -510,7 +489,6 @@
 
         [DoNotCopy]
         public bool IsRankBossOrMiniBoss { get => IsRankBoss || Rank == Rank.MiniBoss; }
->>>>>>> 0eb9af5d
     }
 
     public class EnemyBoostSetPrototype : Prototype
