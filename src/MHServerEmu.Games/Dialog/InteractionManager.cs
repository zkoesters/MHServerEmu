--- conflicted
+++ resolved
@@ -659,11 +659,7 @@
             {
                 if (interactionData == null || interactingPlayer.GetRegion() == null) return result;
                 if (interactionData.HasOptionFlags(InteractionOptimizationFlags.Visibility) == false) return result;
-<<<<<<< HEAD
-                foreach(var option in interactionData.Options)
-=======
                 foreach (var option in interactionData.Options)
->>>>>>> ad9eb34e
                     if (option is MissionVisibilityOption)
                     {
                         TriBool optionResult = EvaluateVisibilityOption(option, interactingPlayer, interactee);
@@ -747,11 +743,7 @@
 
             if (optionsList.Count > 0 || hasInteractionData || hasKeywords)
             {
-<<<<<<< HEAD
-                HashSet<InteractionOption> interactionOptions = new ();
-=======
                 HashSet<InteractionOption> interactionOptions = new();
->>>>>>> ad9eb34e
                 if (hasInteractionData)
                     if (optimizationFlags == InteractionOptimizationFlags.None || interactionData.HasOptionFlags(optimizationFlags))
                         foreach (var option in interactionData.Options)
