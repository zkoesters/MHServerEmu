--- conflicted
+++ resolved
@@ -373,13 +373,8 @@
         {
             if (entity is Transition transition && InterestRegions.Any())
             {
-<<<<<<< HEAD
-                List<Destination> destinations = transition.Destinations;
-                foreach (var destination in destinations)
-=======
                 foreach (Destination destination in transition.Destinations)
                 {
->>>>>>> 1a7a4440
                     if (destination.RegionRef != PrototypeId.Invalid && InterestRegions.Contains(destination.RegionRef))
                     {
                         map.Insert(MissionProto.DataRef, EntityTrackingFlags);
@@ -455,15 +450,9 @@
             {
                 if (entity is Transition transition)
                 {
-<<<<<<< HEAD
-                    var targetRef = Proto.ConnectionTarget;
-                    List<Destination> destinations = transition.Destinations;
-                    foreach (var destination in destinations)
-=======
                     PrototypeId targetRef = Proto.ConnectionTarget;
                     foreach (Destination destination in transition.Destinations)
                     {
->>>>>>> 1a7a4440
                         if (destination.TargetRef == targetRef)
                         {
                             map.Insert(targetRef, EntityTrackingFlag.Appearance);
