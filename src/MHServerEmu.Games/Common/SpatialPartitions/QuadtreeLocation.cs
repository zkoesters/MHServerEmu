﻿using MHServerEmu.Core.Collisions;

namespace MHServerEmu.Games.Common.SpatialPartitions
{
    public class QuadtreeLocation<T>
    {
        public T Element { get; }
        public Node<T> Node { get; set; }
        public bool AtTargetLevel { get; set; }
        public bool Linked { get; set; }

        public QuadtreeLocation(T element)
        {
            Element = element;
            Node = default;
        }

        public void Clear()
        {
            if (Node != null)
            {
                Node.Elements.Remove(this);
                if (AtTargetLevel) --Node.AtTargetLevelCount;
                Node = null;
<<<<<<< HEAD
            } 
=======
            }
>>>>>>> eb40621b
            AtTargetLevel = false;
        }

        public bool IsValid() => Node != null;
        public bool IsUnlinked() => Linked == false;
        public virtual Aabb GetBounds() => default;
    }
}<|MERGE_RESOLUTION|>--- conflicted
+++ resolved
@@ -22,11 +22,7 @@
                 Node.Elements.Remove(this);
                 if (AtTargetLevel) --Node.AtTargetLevelCount;
                 Node = null;
-<<<<<<< HEAD
-            } 
-=======
             }
->>>>>>> eb40621b
             AtTargetLevel = false;
         }
 
