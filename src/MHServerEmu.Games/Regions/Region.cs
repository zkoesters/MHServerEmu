﻿using System.Diagnostics;
using Gazillion;
using Google.ProtocolBuffers;
using MHServerEmu.Core.Collections;
using MHServerEmu.Core.Collisions;
using MHServerEmu.Core.Extensions;
using MHServerEmu.Core.Helpers;
using MHServerEmu.Core.Logging;
using MHServerEmu.Core.Serialization;
using MHServerEmu.Core.System.Time;
using MHServerEmu.Core.VectorMath;
using MHServerEmu.Games.Behavior;
using MHServerEmu.Games.DRAG;
using MHServerEmu.Games.DRAG.Generators.Regions;
using MHServerEmu.Games.Entities;
using MHServerEmu.Games.Entities.Avatars;
using MHServerEmu.Games.Entities.Locomotion;
using MHServerEmu.Games.Events;
using MHServerEmu.Games.GameData;
using MHServerEmu.Games.GameData.Prototypes;
using MHServerEmu.Games.Loot;
using MHServerEmu.Games.MetaGames;
using MHServerEmu.Games.Missions;
using MHServerEmu.Games.Navi;
using MHServerEmu.Games.Network;
using MHServerEmu.Games.Populations;
using MHServerEmu.Games.Properties;
<<<<<<< HEAD
=======
using MHServerEmu.Games.Properties.Evals;
>>>>>>> 562a5c74
using MHServerEmu.Games.Regions.ObjectiveGraphs;
using MHServerEmu.Games.UI;

namespace MHServerEmu.Games.Regions
{
    [Flags]
    public enum PositionCheckFlags
    {
        None = 0,
        CanBeBlockedEntity = 1 << 0,
        CanBeBlockedAvatar = 1 << 1,
        CanPathTo          = 1 << 2,
        CanSweepTo         = 1 << 3,
        CanSweepRadius     = 1 << 4,
        CanPathToEntities  = 1 << 5,
        InRadius           = 1 << 6,
        PreferNoEntity     = 1 << 7,
    }

    public enum RegionPartitionContext
    {
        Insert,
        Remove
    }

    public class Region : IMissionManagerOwner, ISerialize, IUIDataProviderOwner
    {
        private static readonly Logger Logger = LogManager.CreateLogger();

        private readonly BitList _collisionIds = new();
        private readonly BitList _collisionBits = new();
        private readonly List<BitList> _collisionBitList = new();

        private Area _startArea;

        private int _playerDeaths;

        public Game Game { get; private set; }
        public ulong Id { get; private set; } // InstanceAddress
        public RegionSettings Settings { get; private set; }
        public int RandomSeed { get; private set; }
        public ulong MatchNumber { get => Settings.MatchNumber; }
        public int RegionLevel { get; private set; }
        public PrototypeId DifficultyTierRef { get => Properties[PropertyEnum.DifficultyTier]; }

        public RegionPrototype Prototype { get; private set; }
        public PrototypeId PrototypeDataRef { get => Prototype.DataRef; }
        public string PrototypeName { get => GameDatabase.GetFormattedPrototypeName(PrototypeDataRef); }

        public bool IsPublic { get => Prototype != null && Prototype.IsPublic; }
        public bool IsPrivate { get => Prototype != null && Prototype.IsPrivate; }

        public Aabb Aabb { get; private set; }
        public Aabb2 Aabb2 { get => new(Aabb); }
        public int MaxCollisionId { get => _collisionIds.Size; }

        public bool IsGenerated { get; private set; }
        public bool AvatarSwapEnabled { get; private set; }
        public bool RestrictedRosterEnabled { get; private set; }

<<<<<<< HEAD
        private Area _startArea;
        public Area StartArea
        {
            get
            {
                if (_startArea == null && Areas.Any()) _startArea = IterateAreas().First();
                return _startArea;
            }
            set
            {
                _startArea = value;
            }
        }
        public RegionPrototype Prototype { get; set; }
        public RegionSettings Settings { get; private set; }
        public PropertyCollection Properties { get; private set; }
        public RegionProgressionGraph ProgressionGraph { get; set; } // Region progression graph 
=======
        public TimeSpan CreatedTime { get; private set; }
        public TimeSpan LastVisitedTime { get; private set; }

        public Dictionary<uint, Area> Areas { get; } = new();
        public IEnumerable<Cell> Cells { get => IterateCellsInVolume(Aabb); }
        public IEnumerable<Entity> Entities { get => Game.EntityManager.IterateEntities(this); }

        // ArchiveData
        public ReplicatedPropertyCollection Properties { get; private set; }
        public MissionManager MissionManager { get; private set; }
        public UIDataProvider UIDataProvider { get; private set; }
>>>>>>> 562a5c74
        public ObjectiveGraph ObjectiveGraph { get; private set; }

        public List<DividedStartLocation> DividedStartLocations { get; } = new();
        public ConnectionNodeList Targets { get; private set; }
        public RegionProgressionGraph ProgressionGraph { get; set; }
        public EntityRegionSpatialPartition EntitySpatialPartition { get; private set; }
        public CellSpatialPartition CellSpatialPartition { get; private set; }
        public NaviSystem NaviSystem { get; private set; }
        public NaviMesh NaviMesh { get; private set; }
        public PathCache PathCache { get; private set; }
        public List<ulong> MetaGames { get; private set; } = new();

        public PopulationManager PopulationManager { get; private set; }
        public SpawnMarkerRegistry SpawnMarkerRegistry { get; private set; }
        public EntityTracker EntityTracker { get; private set; }
        public TuningTable TuningTable { get; private set; }    // Difficulty table

        public Event<EntityDeadGameEvent> EntityDeadEvent = new();
        public Event<AIBroadcastBlackboardGameEvent> AIBroadcastBlackboardEvent = new();
        public Event<PlayerInteractGameEvent> PlayerInteractEvent = new();
        public Event<EntityAggroedGameEvent> EntityAggroedEvent = new();
        public Event<EntityEnteredMissionHotspotGameEvent> EntityEnteredMissionHotspotEvent = new();
        public Event<EntityLeftMissionHotspotGameEvent> EntityLeftMissionHotspotEvent = new();
        public Event<EntityLeaveDormantGameEvent> EntityLeaveDormantEvent = new();
        public Event<AreaCreatedGameEvent> AreaCreatedEvent = new();
        public Event<CellCreatedGameEvent> CellCreatedEvent = new();
        public Event<PlayerLeftRegionGameEvent> PlayerLeftRegionEvent = new();
        public Event<PlayerCompletedMissionGameEvent> PlayerCompletedMissionEvent = new();
        public Event<PlayerFailedMissionGameEvent> PlayerFailedMissionEvent = new();
        public Event<EntitySetSimulatedGameEvent> EntitySetSimulatedEvent = new();
        public Event<EntitySetSimulatedGameEvent> EntitySetUnSimulatedEvent = new();

        public Region(Game game)
        {
            Game = game;
            Properties = new();
            SpawnMarkerRegistry = new(this);
            Settings = new();
            PathCache = new();

            NaviSystem = new();
            NaviMesh = new(NaviSystem);

            _collisionIds = new();
            _collisionBits = new();
            _collisionBitList = new();
            _collisionIds.Resize(256);
        }

        public override string ToString()
        {
            return $"{GameDatabase.GetPrototypeName(PrototypeDataRef)}, ID=0x{Id:X} ({Id}), DIFF={GameDatabase.GetFormattedPrototypeName(Settings.DifficultyTierRef)}, SEED={RandomSeed}, GAMEID={Game}";
        }

        public bool Initialize(RegionSettings settings)
        {
            if (Game == null) return false;

            MissionManager = new MissionManager(Game, this);
            UIDataProvider = new(Game, this);     // CreateUIDataProvider(Game);
            PopulationManager = new(Game, this);

            Settings = settings;
            Properties = new(Game.CurrentRepId); // TODO: Bind(this, 0xEF);

            Id = settings.InstanceAddress; // Region Id
<<<<<<< HEAD
            if (Id == 0) return false;
            PrototypeId = (RegionPrototypeId)settings.RegionDataRef;
            Prototype = GameDatabase.GetPrototype<RegionPrototype>(settings.RegionDataRef);
            if (Prototype == null) return false;

            RegionPrototype regionProto = Prototype;
            RandomSeed = settings.Seed;
            Bound = settings.Bound;
=======
            if (Id == 0) return Logger.WarnReturn(false, "Initialize(): settings.InstanceAddress == 0");

            Prototype = GameDatabase.GetPrototype<RegionPrototype>(settings.RegionDataRef);
            if (Prototype == null) return Logger.WarnReturn(false, "Initialize(): Prototype == null");

            RegionPrototype regionProto = Prototype;
            RandomSeed = settings.Seed;
            Aabb = settings.Bounds;
>>>>>>> 562a5c74
            AvatarSwapEnabled = Prototype.EnableAvatarSwap;
            RestrictedRosterEnabled = (Prototype.RestrictedRoster.HasValue());

            SetRegionLevel();

            if (settings.Properties != null)
                Properties.FlattenCopyFrom(settings.Properties, false);

            _playerDeaths = settings.PlayerDeaths;
            Properties[PropertyEnum.EndlessLevel] = settings.EndlessLevel;

            var sequenceRegionGenerator = regionProto.RegionGenerator as SequenceRegionGeneratorPrototype;
            Properties[PropertyEnum.EndlessLevelsTotal] = sequenceRegionGenerator != null ? sequenceRegionGenerator.EndlessLevelsPerTheme : 0;

            EntityTracker = new(this);
            //LowResMapResolution = GetLowResMapResolution();

            GlobalsPrototype globals = GameDatabase.GlobalsPrototype;
            if (globals == null)
                return Logger.ErrorReturn(false, "Unable to get globals prototype for region initialize");

            TuningTable = new(this);

            RegionDifficultySettingsPrototype difficultySettings = regionProto.GetDifficultySettings();
            if (difficultySettings != null)
            {
                TuningTable.SetTuningTable(difficultySettings.TuningTable);

                /* if (HasProperty(PropertyEnum.DifficultyIndex))
                       TuningTable.SetDifficultyIndex(GetProperty<int>(PropertyEnum.DifficultyIndex), false);
                */
            }

            if (regionProto.DividedStartLocations.HasValue())
                InitDividedStartLocations(regionProto.DividedStartLocations);

            if (NaviSystem.Initialize(this) == false) return false;
            if (Aabb.IsZero() == false)
            {
                if (settings.GenerateAreas)
                    Logger.Warn("Bound is not Zero with GenerateAreas On");             
                
                InitializeSpacialPartition(Aabb);
                NaviMesh.Initialize(Aabb, 1000.0f, this);
            }

            SpawnMarkerRegistry.Initialize();
            ProgressionGraph = new();
            ObjectiveGraph = new(Game, this);

            if (MissionManager != null && MissionManager.InitializeForRegion(this) == false) return false;

            if (settings.Affixes != null && settings.Affixes.Any())
            {
                RegionAffixTablePrototype affixTableP = GameDatabase.GetPrototype<RegionAffixTablePrototype>(regionProto.AffixTable);
                if (affixTableP != null)
                {
                    foreach (PrototypeId regionAffixProtoRef in settings.Affixes)
                    {
                        RegionAffixPrototype regionAffixProto = GameDatabase.GetPrototype<RegionAffixPrototype>(regionAffixProtoRef);
                        if (regionAffixProto != null)
                        {
                            Properties.AdjustProperty(regionAffixProto.AdditionalLevels, PropertyEnum.EndlessLevelsTotal);

                            if (regionAffixProto.Eval != null)
                            {
                                EvalContextData contextData = new(Game);
                                contextData.SetVar_PropertyCollectionPtr(EvalContext.Default, Properties);
                                Eval.RunBool(regionAffixProto.Eval, contextData);
                            }
                        }
                    }
                }
            }

            if (settings.DifficultyTierRef != PrototypeId.Invalid)
                Properties[PropertyEnum.DifficultyTier] = settings.DifficultyTierRef;
            else
                Logger.Warn("Initialize(): settings.DifficultyTierRef == PrototypeId.Invalid");

            Targets = RegionTransition.BuildConnectionEdges(settings.RegionDataRef); // For Teleport system

            // Does this need to be initialized before we generate areas? Is this supposed to be happening later?
            if (regionProto.MetaGames.HasValue())
            {
                foreach (var metaGameRef in regionProto.MetaGames)
                {
                    EntitySettings metaSettings = new();
                    metaSettings.RegionId = Id;
                    metaSettings.EntityRef = metaGameRef;
                    MetaGame metagame = Game.EntityManager.CreateEntity(metaSettings) as MetaGame;
                }
            }

            if (settings.GenerateAreas)
            {
                if (GenerateAreas(settings.GenerateLog) == false)
                    return Logger.WarnReturn(false, $"Initialize(): Failed to generate areas for\n  region: {this}\n    seed: {RandomSeed}");
            }

            if (settings.Affixes != null && settings.Affixes.Any())
            {
                var affixTableProto = GameDatabase.GetPrototype<RegionAffixTablePrototype>(regionProto.AffixTable);
                if (affixTableProto != null)
                {
                    foreach (PrototypeId regionAffixProtoRef in Settings.Affixes)
                    {
                        var regionAffixProto = GameDatabase.GetPrototype<RegionAffixPrototype>(regionAffixProtoRef);
                        if (regionAffixProto != null)
                        {
                            Properties[PropertyEnum.RegionAffix, regionAffixProtoRef] = true;
                            Properties.AdjustProperty(regionAffixProto.Difficulty, PropertyEnum.RegionAffixDifficulty);

                            if (regionAffixProto.CanApplyToRegion(this))
                            {
                                if (regionAffixProto.MetaState != PrototypeId.Invalid)
                                    Properties[PropertyEnum.MetaStateApplyOnInit, regionAffixProto.MetaState] = true;

                                if (regionAffixProto.AvatarPower != PrototypeId.Invalid)
                                    Properties[PropertyEnum.RegionAvatarPower, regionAffixProto.AvatarPower] = true;
                            }
                        }
                    }

                    EvalContextData contextData = new();
                    contextData.SetReadOnlyVar_PropertyCollectionPtr(EvalContext.Default, Properties);
                    int affixTier = Eval.RunInt(affixTableProto.EvalTier, contextData);

                    RegionAffixTableTierEntryPrototype tierEntryProto = affixTableProto.GetByTier(affixTier);
                    if (tierEntryProto != null)
                    {
                        int enumValue = (int)LootDropEventType.None;
                        AssetId valueAsset = Property.PropertyEnumToAsset(PropertyEnum.LootSourceTableOverride, 1, enumValue);
                        Properties[PropertyEnum.LootSourceTableOverride, affixTableProto.LootSource, valueAsset] = tierEntryProto.LootTable;
                    }
                }
                else
                {
                    Logger.Warn($"Initialize(): Region created with affixes, but no RegionAffixTable. REGION={this} AFFIXES={Settings.Affixes}");
                }
            }
            
            if (regionProto.AvatarPowers.HasValue())
            {
                foreach (PrototypeId avatarPowerRef in regionProto.AvatarPowers)
                    Properties[PropertyEnum.RegionAvatarPower, avatarPowerRef] = true;
            }

            // NOTE: The only region prototype that uses UITopPanel is Regions/ZZZDevelopment/DevRooms/TestingRoom/TestRegionA.prototype
            // that has UI/Panels/SurturRaidTopPanel.prototype assigned to it that doesn't seem to do anything.
            //
            // It's useless for 1.52, but I'm leaving this here in case it has a larger role in older versions of the game.
            // If we ever need this, we also need to add OnPropertyChange() handling for the RegionUITopPanel property.
            //
            // if (regionProto.UITopPanel != PrototypeId.Invalid)
            //     Properties[PropertyEnum.RegionUITopPanel] = regionProto.UITopPanel;

            IsGenerated = true;
            CreatedTime = Clock.UnixTime;
            return true;
        }

<<<<<<< HEAD
        public void RegisterMetaGame(MetaGame metaGame)
        {
            if (metaGame != null) MetaGames.Add(metaGame.Id);
        }

        public void UnRegisterMetaGame(MetaGame metaGame)
        {
            if (metaGame != null) MetaGames.Remove(metaGame.Id);
        }

        private bool InitDividedStartLocations(DividedStartLocationPrototype[] dividedStartLocations)
        {
            ClearDividedStartLocations();
            if (dividedStartLocations == null) return false;

            foreach (var location in dividedStartLocations)
                DividedStartLocations.Add(new(location));

            return true;
        }

        private void ClearDividedStartLocations()
        {
            DividedStartLocations.Clear();
        }

        private void SetRegionLevel()
        {
            if (RegionLevel == 0) return;
            var regionProto = Prototype;
            if (regionProto == null) return;

            if (Settings.DebugLevel == true) RegionLevel = Settings.Level;
            else if (regionProto.Level > 0) RegionLevel = regionProto.Level;
            else Logger.Error("RegionLevel <= 0");
        }

        public Aabb CalculateBound()
        {
            Aabb bound = Aabb.InvertedLimit;

            foreach (var area in IterateAreas())
                bound += area.RegionBounds;

            return bound;
        }

        public void SetBound(in Aabb boundingBox)
=======
        public void Shutdown()
>>>>>>> 562a5c74
        {
            // SetStatus(2, true);

            /* int tries = 100;
             bool found;
             do
             {
                 found = false;*/
            foreach (var entity in Entities)
            {
                if (entity is WorldEntity worldEntity)
                {
                    if (worldEntity.GetRootOwner() is not Player)
                    {
                        if (worldEntity.IsDestroyed == false)
                        {
                            worldEntity.Destroy();
                            //found = true;
                        }
                    }
                    else
                    {
                        if (worldEntity.IsInWorld)
                        {
                            worldEntity.ExitWorld();
                            // found = true;
                        }
                    }
                }
            }
            // } while (found && (tries-- > 0)); // TODO: For what 100 tries?

            /*
            if (Game != null && MissionManager != null)
                MissionManager.Shutdown(this);
            */
            while (MetaGames.Any())
            {
                var metaGameId = MetaGames.First();
                var metaGame = Game.EntityManager.GetEntity<Entity>(metaGameId);
                metaGame?.Destroy();
                MetaGames.Remove(metaGameId);
            }

            while (Areas.Any())
            {
                var areaId = Areas.First().Key;
                DestroyArea(areaId);
            }

            ClearDividedStartLocations();

            /* var scheduler = Game?.GameEventScheduler;
             if (scheduler != null)
             {
                 scheduler.CancelAllEvents(_events);
             }

             foreach (var entity in Game.EntityManager.GetEntities())
             {
                 if (entity is WorldEntity worldEntity)
                     worldEntity.EmergencyRegionCleanup(this);
             }
            */

            NaviMesh.Release();
        }

        public bool Serialize(Archive archive)
        {
            bool success = Properties.Serialize(archive);
            success &= MissionManager.Serialize(archive);
            success &= UIDataProvider.Serialize(archive);
            success &= ObjectiveGraph.Serialize(archive);
            return success;
        }

        public List<IMessage> OLD_GetLoadingMessages(ulong serverGameId, PrototypeId targetRef, PlayerConnection playerConnection)
        {
<<<<<<< HEAD
            RegionGenerator regionGenerator = DRAGSystem.LinkRegionGenerator(Prototype.RegionGenerator);
=======
            // TODO: Move this to AOI
>>>>>>> 562a5c74

            List<IMessage> messageList = new();

            var regionChangeBuilder = NetMessageRegionChange.CreateBuilder()
                .SetRegionId(Id)
                .SetServerGameId(serverGameId)
                .SetClearingAllInterest(false)
                .SetRegionPrototypeId((ulong)PrototypeDataRef)
                .SetRegionRandomSeed(RandomSeed)
                .SetRegionMin(Aabb.Min.ToNetStructPoint3())
                .SetRegionMax(Aabb.Max.ToNetStructPoint3())
                .SetCreateRegionParams(NetStructCreateRegionParams.CreateBuilder()
                    .SetLevel((uint)RegionLevel)
                    .SetDifficultyTierProtoId((ulong)DifficultyTierRef));

            // can add EntitiesToDestroy here

            using (Archive archive = new(ArchiveSerializeType.Replication, (ulong)AOINetworkPolicyValues.DefaultPolicy))
            {
                Serialize(archive);
                regionChangeBuilder.SetArchiveData(archive.ToByteString());
            }

            messageList.Add(regionChangeBuilder.Build());

            // mission updates and entity creation happens here

            // why is there a second NetMessageQueueLoadingScreen?
            messageList.Add(NetMessageQueueLoadingScreen.CreateBuilder().SetRegionPrototypeId((ulong)PrototypeDataRef).Build());

            // TODO: prefetch other regions

            // Get startArea to load by Waypoint
            Area startArea = GetStartArea();
            if (startArea != null)
            {
                if (playerConnection.EntityToTeleport != null) // TODO change teleport without reload Region
                {
                    Vector3 position = playerConnection.EntityToTeleport.RegionLocation.Position;
                    Orientation orientation = playerConnection.EntityToTeleport.RegionLocation.Orientation;
                    if (playerConnection.EntityToTeleport.Prototype is TransitionPrototype teleportEntity
                        && teleportEntity.SpawnOffset > 0) teleportEntity.CalcSpawnOffset(ref orientation, ref position);
                    playerConnection.StartPosition = position;
                    playerConnection.StartOrientation = orientation;
                    playerConnection.EntityToTeleport = null;
                }
                else if (RegionTransition.FindStartPosition(this, targetRef, out Vector3 position, out Orientation orientation))
                {
                    playerConnection.StartPosition = position;
                    playerConnection.StartOrientation = orientation;
                }
                else
                {
                    playerConnection.StartPosition = _startArea.Cells.First().Value.RegionBounds.Center;
                    playerConnection.StartOrientation = Orientation.Zero;
                }
            }

            return messageList;
        }

        #region Area Management

        public Area CreateArea(PrototypeId areaRef, Vector3 origin)
        {
            RegionManager regionManager = Game.RegionManager;
            if (regionManager == null) return null;

            AreaSettings settings = new()
            {
                Id = regionManager.AllocateAreaId(),
                AreaDataRef = areaRef,
                Origin = origin,
                RegionSettings = Settings
            };

            return AddArea(settings);
        }

        public Area AddArea(AreaSettings settings)
        {
            if (settings.AreaDataRef == 0 || settings.Id == 0 || settings.RegionSettings == null) return null;
            Area area = new(Game, this);

            if (area.Initialize(settings) == false)
            {
                DeallocateArea(area);
                return null;
            }

            Areas[area.Id] = area;

            if (settings.RegionSettings.GenerateLog)
                Logger.Debug($"Adding area {area.PrototypeName}, id={area.Id}, areapos = {area.Origin}, seed = {RandomSeed}");

            return area;
        }

        public Area GetArea(PrototypeId prototypeId)
        {
            foreach (var area in Areas)
            {
                if (area.Value.PrototypeDataRef == prototypeId)
                    return area.Value;
            }

            return null;
        }

        public Area GetAreaById(uint id)
        {
            if (Areas.TryGetValue(id, out Area area))
                return area;

            return null;
        }

        public Area GetAreaAtPosition(Vector3 position)
        {
            foreach (var itr in Areas)
            {
                Area area = itr.Value;
                if (area.IntersectsXY(position))
                    return area;
            }

            return null;
        }

        public Area GetStartArea()
        {
            if (_startArea == null && Areas.Any())
                _startArea = IterateAreas().First();

            return _startArea;
        }

        public IEnumerable<Area> IterateAreas(Aabb? bound = null)
        {
            List<Area> areasList = Areas.Values.ToList();   // TODO: Change this to ToArray()
            foreach (Area area in areasList)
            {
                //Area area = enumerator.Current.Value;
                if (bound == null || area.RegionBounds.Intersects(bound.Value))
                    yield return area;
            }
        }

        public int GetAreaLevel(Area area)
        {
            if (Prototype.LevelUseAreaOffset)
                return area.GetAreaLevel();

            return RegionLevel;
        }

        public void DestroyArea(uint id)
        {
            if (Areas.TryGetValue(id, out Area areaToRemove))
            {
                DeallocateArea(areaToRemove);
                Areas.Remove(id);
            }
        }

        private void DeallocateArea(Area area)
        {
            if (area == null) return;

            if (Settings.GenerateLog)
                Logger.Trace($"{Game} - Deallocating area id {area.Id}, {area}");

            area.Shutdown();
        }

        #endregion

        #region Cell Management

        public Cell GetCellbyId(uint cellId)
        {
            foreach (Cell cell in Cells)
            {
                if (cell.Id == cellId)
                    return cell;
            }

            return default;
        }

        public Cell GetCellAtPosition(Vector3 position)
        {
            foreach (Cell cell in Cells)
            {
                if (cell.IntersectsXY(position))
                    return cell;
            }

            return null;
        }

        public IEnumerable<Cell> IterateCellsInVolume<B>(B bounds) where B : IBounds
        {
            if (CellSpatialPartition != null)
                return CellSpatialPartition.IterateElementsInVolume(bounds);
            else
                return Enumerable.Empty<Cell>(); //new CellSpatialPartition.ElementIterator();
        }

        #endregion

        #region Entity Management

        public bool InsertEntityInSpatialPartition(WorldEntity entity) => EntitySpatialPartition.Insert(entity);
        public void UpdateEntityInSpatialPartition(WorldEntity entity) => EntitySpatialPartition.Update(entity);
        public bool RemoveEntityFromSpatialPartition(WorldEntity entity) => EntitySpatialPartition.Remove(entity);

        public IEnumerable<WorldEntity> IterateEntitiesInRegion(EntityRegionSPContext context)
        {
            return IterateEntitiesInVolume(Aabb, context);
        }

        public IEnumerable<WorldEntity> IterateEntitiesInVolume<B>(B bound, EntityRegionSPContext context) where B : IBounds
        {
            if (EntitySpatialPartition != null)
                return EntitySpatialPartition.IterateElementsInVolume(bound, context);
            else
                return Enumerable.Empty<WorldEntity>();
        }

        public IEnumerable<Avatar> IterateAvatarsInVolume(in Sphere bound)
        {
            if (EntitySpatialPartition != null)
                return EntitySpatialPartition.IterateAvatarsInVolume(bound);
            else
                return Enumerable.Empty<Avatar>();
        }

<<<<<<< HEAD
        public PrototypeId PrototypeDataRef => Prototype.DataRef;
=======
        public void GetEntitiesInVolume<B>(List<WorldEntity> entities, B volume, EntityRegionSPContext context) where B : IBounds
        {
            EntitySpatialPartition?.GetElementsInVolume(entities, volume, context);
        }
>>>>>>> 562a5c74

        #endregion

        #region Generation

        public bool GenerateAreas(bool log)
        {
            RegionGenerator regionGenerator = DRAGSystem.LinkRegionGenerator(Prototype.RegionGenerator);

            regionGenerator.GenerateRegion(log, RandomSeed, this);

            _startArea = regionGenerator.StartArea;
            SetAabb(CalculateAabbFromAreas());

            bool success = GenerateHelper(regionGenerator, GenerateFlag.Background)
                        && GenerateHelper(regionGenerator, GenerateFlag.PostInitialize)
                        && GenerateHelper(regionGenerator, GenerateFlag.Navi)
                        && GenerateNaviMesh()
                        && GenerateHelper(regionGenerator, GenerateFlag.PathCollection);
            // BuildObjectiveGraph()

            if (success)
            {
                Stopwatch stopwatch = Stopwatch.StartNew();

                success &= GenerateMissionPopulation()
                        && GenerateHelper(regionGenerator, GenerateFlag.Population)
                        && GenerateHelper(regionGenerator, GenerateFlag.PostGenerate);

                Logger.Info($"Generated population in {stopwatch.ElapsedMilliseconds} ms");
            }

            return success;
        }

<<<<<<< HEAD
        public void Shutdown()
=======
        public bool GenerateNaviMesh()
        {
            NaviSystem.ClearErrorLog();
            return NaviMesh.GenerateMesh();
        }

        public bool GenerateMissionPopulation()
>>>>>>> 562a5c74
        {
            foreach (var metaGameId in MetaGames)
            {
                var metaGame = Game.EntityManager.GetEntity<MetaGame>(metaGameId);
                metaGame?.RegisterStates();
            }
            return MissionManager.GenerateMissionPopulation();
        }

        public bool GenerateHelper(RegionGenerator regionGenerator, GenerateFlag flag)
        {
            bool success = Areas.Count > 0;

            foreach (Area area in IterateAreas())
            {
                if (area == null)
                {
                    success = false;
                }
                else
                {
                    List<PrototypeId> areas = new() { area.PrototypeDataRef };
                    success &= area.Generate(regionGenerator, areas, flag);
                    if (area.TestStatus(GenerateFlag.Background) == false)
                        Logger.Error($"{area} Not generated");
                }
            }

            return success;
        }

        #endregion

        #region Difficulty & Affixes & MetaGame

        public void RegisterMetaGame(MetaGame metaGame)
        {
            if (metaGame != null) MetaGames.Add(metaGame.Id);
        }

        public void UnRegisterMetaGame(MetaGame metaGame)
        {
            if (metaGame != null) MetaGames.Remove(metaGame.Id);
        }

        public MetaStateChallengeTierEnum RegionAffixGetMissionTier()
        {
            foreach (var affix in Settings.Affixes)
            {
                var affixProto = GameDatabase.GetPrototype<RegionAffixPrototype>(affix);
                if (affixProto != null && affixProto.ChallengeTier != MetaStateChallengeTierEnum.None)
                    return affixProto.ChallengeTier;
            }

            return MetaStateChallengeTierEnum.None;
        }

        public void ApplyRegionAffixesEnemyBoosts(PrototypeId rankRef, HashSet<PrototypeId> overrides)
        {
            throw new NotImplementedException();
        }

        private void SetRegionLevel()
        {
            if (RegionLevel == 0) return;
            RegionPrototype regionProto = Prototype;
            if (regionProto == null) return;

            if (Settings.DebugLevel == true)
                RegionLevel = Settings.Level;
            else if (regionProto.Level > 0)
                RegionLevel = regionProto.Level;
            else
                Logger.Error("RegionLevel <= 0");
        }

        #endregion

        #region Space & Physics

        public Aabb CalculateAabbFromAreas()
        {
            Aabb bounds = Aabb.InvertedLimit;

            foreach (var area in IterateAreas())
                bounds += area.RegionBounds;

            return bounds;
        }

        public void SetAabb(in Aabb boundingBox)
        {
            if (boundingBox.Volume <= 0 || (boundingBox.Min == Aabb.Min && boundingBox.Max == Aabb.Max)) return;

            Aabb = boundingBox;

<<<<<<< HEAD
            NaviMesh.Release();
            PopulationManager.Deallocate();
=======
            NaviMesh.Initialize(Aabb, 1000.0f, this);
            InitializeSpacialPartition(Aabb);
>>>>>>> 562a5c74
        }

        private bool InitializeSpacialPartition(in Aabb bound)
        {
            if (EntitySpatialPartition != null || CellSpatialPartition != null) return false;

            EntitySpatialPartition = new(bound);
            CellSpatialPartition = new(bound);

            foreach (Area area in IterateAreas())
            {
                foreach (var cellItr in area.Cells)
                    PartitionCell(cellItr.Value, RegionPartitionContext.Insert);
            }

            SpawnMarkerRegistry.InitializeSpacialPartition(bound);
            PopulationManager.InitializeSpacialPartition(bound);

            return true;
        }

        public bool? PartitionCell(Cell cell, RegionPartitionContext context)
        {
            if (CellSpatialPartition != null)
            {
                switch (context)
                {
                    case RegionPartitionContext.Insert:
                        return CellSpatialPartition.Insert(cell);
                    case RegionPartitionContext.Remove:
                        return CellSpatialPartition.Remove(cell);
                }
            }

            return null;
        }

        public float GetDistanceToClosestAreaBounds(Vector3 position)
        {
            float minDistance = float.MaxValue;
            foreach (Area area in IterateAreas())
            {
                float distance = area.RegionBounds.DistanceToPoint2D(position);
                minDistance = Math.Min(distance, minDistance);
            }

            if (minDistance == float.MaxValue)
                Logger.Error("GetDistanceToClosestAreaBounds");

            return minDistance;
        }

        public bool CheckMarkerFilter(PrototypeId filterRef)
        {
            if (filterRef == 0) return true;
            PrototypeId markerFilter = Prototype.MarkerFilter;
            if (markerFilter == 0) return true;
            return markerFilter == filterRef;
        }

        public bool FindTargetPosition(ref Vector3 markerPos, ref Orientation markerRot, RegionConnectionTargetPrototype target)
        {
            Area targetArea;

            // Fix for the old Avengers Tower
            if ((AreaPrototypeId)_startArea?.PrototypeDataRef == AreaPrototypeId.AvengersTowerHubArea)
            {
                markerPos = new(1589.0f, -2.0f, 180.0f);
                markerRot = new(3.1415f, 0.0f, 0.0f);
                return true;
            }

            var areaRef = target.Area;

            bool found = false;

            // Has areaRef
            if (areaRef != 0)
            {
                targetArea = GetArea(areaRef);
                if (targetArea != null)
                    found = targetArea.FindTargetPosition(ref markerPos, ref markerRot, target);
            }

            // Has the wrong areaRef
            if (found == false)
            {
                foreach (Area area in IterateAreas())
                {
                    targetArea = area;
                    if (targetArea.FindTargetPosition(ref markerPos, ref markerRot, target))
                        return true;
                }
            }

            // Has the wrong cellRef // Fix for Upper Eastside
            if (found == false)
            {
                foreach (Cell cell in Cells)
                {
                    if (cell.FindTargetPosition(ref markerPos, ref markerRot, target))
                        return true;
                }
            }

            return found;
        }

        public static bool IsBoundsBlockedByEntity(Bounds bounds, WorldEntity entity, BlockingCheckFlags blockFlags)
        {
            if (entity != null)
            {
                if (entity.NoCollide) return false;

                bool selfBlocking = false;
                bool otherBlocking = false;

                if (blockFlags != 0)
                {
                    var entityProto = entity.WorldEntityPrototype;
                    if (entityProto == null) return false;

                    var boundsProto = entityProto.Bounds;
                    if (boundsProto == null) return false;

                    selfBlocking |= blockFlags.HasFlag(BlockingCheckFlags.CheckSelf);
                    otherBlocking |= blockFlags.HasFlag(BlockingCheckFlags.CheckSpawns) && boundsProto.BlocksSpawns;
                    otherBlocking |= blockFlags.HasFlag(BlockingCheckFlags.CheckGroundMovementPowers) && (boundsProto.BlocksMovementPowers == BoundsMovementPowerBlockType.Ground || boundsProto.BlocksMovementPowers == BoundsMovementPowerBlockType.All);
                    otherBlocking |= blockFlags.HasFlag(BlockingCheckFlags.CheckAllMovementPowers) && boundsProto.BlocksMovementPowers == BoundsMovementPowerBlockType.All;
                    otherBlocking |= blockFlags.HasFlag(BlockingCheckFlags.CheckLanding) && boundsProto.BlocksLanding;

                    if (otherBlocking == false) return false;
                }

                Bounds entityBounds = entity.Bounds;
                if (bounds.CanBeBlockedBy(entityBounds, selfBlocking, otherBlocking) && bounds.Intersects(entityBounds)) return true;
            }

            return false;
        }

<<<<<<< HEAD
        public int GetAreaLevel(Area area)
        {
            if (Prototype.LevelUseAreaOffset) return area.GetAreaLevel();
            return RegionLevel;
        }

        public bool HasKeyword(KeywordPrototype keywordProto)
        {            
            return keywordProto != null && Prototype.HasKeyword(keywordProto);
        }

=======
>>>>>>> 562a5c74
        public int AcquireCollisionId()
        {
            int index = _collisionIds.FirstUnset();
            if (index == -1) index = _collisionIds.Size;
            _collisionIds.Set(index, true);
            return index;
        }

        public bool CollideEntities(int collisionId, int otherCollisionId)
        {
            int maxCollisionId = _collisionBitList.Count;
            if (collisionId >= maxCollisionId)
            {
                maxCollisionId = MaxCollisionId + 64;
                while (_collisionBitList.Count < maxCollisionId)
                    _collisionBitList.Add(new());
            }

            var collisionBits = _collisionBitList[collisionId];

            if (_collisionBits[collisionId] == false)
            {
                _collisionBits.Set(collisionId);
                collisionBits.Clear();
            }

            if (otherCollisionId >= collisionBits.Size)
                collisionBits.Resize(maxCollisionId);

            bool collide = collisionBits[otherCollisionId];
            collisionBits.Set(otherCollisionId);
            return !collide;
        }

        public void ReleaseCollisionId(int collisionId)
        {
            if (collisionId >= 0)
                _collisionIds.Reset(collisionId);
        }

        public void ClearCollidedEntities()
        {
            if (MaxCollisionId < _collisionBitList.Count / 2)
            {
                _collisionBitList.Clear();
                _collisionBits.Resize(0);
            }
            else
            {
                _collisionBits.Clear();
            }
        }

        public static PathFlags GetPathFlagsForEntity(WorldEntityPrototype entityProto)
        {
            return entityProto != null ? Locomotor.GetPathFlags(entityProto.NaviMethod) : PathFlags.None;
        }

        public bool LineOfSightTo(Vector3 startPosition, WorldEntity owner, Vector3 targetPosition, ulong targetEntityId,
            float radius = 0.0f, float padding = 0.0f, float height = 0.0f, PathFlags pathFlags = PathFlags.Sight)
        {
            float maxHeight = Math.Max(startPosition.Z, targetPosition.Z);
            maxHeight += height;
            Vector3? resultPosition = Vector3.Zero;
            Vector3? resultNormal = null;

            SweepResult sweepResult = NaviMesh.Sweep(startPosition, targetPosition, radius, pathFlags, ref resultPosition, ref resultNormal,
                padding, HeightSweepType.Constraint, (int)maxHeight, short.MinValue, owner);

            if (sweepResult == SweepResult.Success)
            {
                Vector3? resultHitPosition = null;
                return SweepToFirstHitEntity(startPosition, targetPosition, owner, targetEntityId, true, 0.0f, ref resultHitPosition) == null;
            }

            return false;
        }

        public WorldEntity SweepToFirstHitEntity<T>(Bounds sweepBounds, Vector3 sweepVelocity, ref Vector3? resultHitPosition, T canBlock) where T : ICanBlock
        {
            bool CanBlockFunc(WorldEntity otherEntity) => canBlock.CanBlock(otherEntity);
            return SweepToFirstHitEntity(sweepBounds, sweepVelocity, ref resultHitPosition, CanBlockFunc);
        }

        public WorldEntity SweepToFirstHitEntity(Vector3 startPosition, Vector3 targetPosition, WorldEntity owner,
            ulong targetEntityId, bool blocksLOS, float radiusOverride, ref Vector3? resultHitPosition)
        {
            Bounds sweepBounds = new();

            if (owner != null)
                sweepBounds = new(owner.Bounds);

            if (blocksLOS || owner == null)
                sweepBounds.InitializeSphere(1.0f, sweepBounds.CollisionType);

            if (radiusOverride > 0.0f)
                sweepBounds.Radius = radiusOverride;

            sweepBounds.Center = startPosition;
            Vector3 sweepVector = targetPosition - startPosition;

            bool CanBlockFunc(WorldEntity otherEntity) => CanBlockEntitySweep(otherEntity, owner, targetEntityId, blocksLOS);
            return SweepToFirstHitEntity(sweepBounds, sweepVector, ref resultHitPosition, CanBlockFunc);
        }

        private WorldEntity SweepToFirstHitEntity(Bounds sweepBounds, Vector3 sweepVelocity, ref Vector3? resultHitPosition, Func<WorldEntity, bool> canBlockFunc)
        {
            Vector3 sweepStart = sweepBounds.Center;
            Vector3 sweepEnd = sweepStart + sweepVelocity;
            float sweepRadius = sweepBounds.Radius;
            Aabb sweepBox = new Aabb(sweepStart, sweepRadius) + new Aabb(sweepEnd, sweepRadius);

            var sweepVector2D = sweepVelocity.To2D();
            if (Vector3.IsNearZero(sweepVector2D)) return null;
            Vector3.SafeNormalAndLength2D(sweepVector2D, out Vector3 sweepNormal2D, out float sweepLength);

            float minTime = 1.0f;
            float minDot = -1f;
            WorldEntity hitEntity = null;
            var spContext = new EntityRegionSPContext(EntityRegionSPContextFlags.All);

            foreach (var otherEntity in IterateEntitiesInVolume(sweepBox, spContext))
            {
                if (canBlockFunc(otherEntity))
                {
                    float resultTime = 1.0f;
                    Vector3? resultNormal = null;
                    if (sweepBounds.Sweep(otherEntity.Bounds, Vector3.Zero, sweepVelocity, ref resultTime, ref resultNormal))
                    {
                        if (hitEntity != null)
                        {
                            float epsilon = 0.25f / sweepLength;
                            if (Segment.EpsilonTest(resultTime, minTime, epsilon))
                            {
                                float dot = Vector3.Dot(sweepNormal2D, Vector3.Normalize2D(otherEntity.RegionLocation.Position - sweepStart));
                                if (dot > minDot)
                                {
                                    hitEntity = otherEntity;
                                    minTime = resultTime;
                                    minDot = dot;
                                    resultHitPosition = sweepStart + sweepVelocity * minTime;
                                }
                            }
                        }

                        if (resultTime < minTime)
                        {
                            float dot = Vector3.Dot(sweepNormal2D, Vector3.Normalize2D(otherEntity.RegionLocation.Position - sweepStart));
                            hitEntity = otherEntity;
                            minTime = resultTime;
                            minDot = dot;
                            resultHitPosition = sweepStart + sweepVelocity * minTime;
                        }
                    }
                }
            }

            return hitEntity;
        }

        private static bool CanBlockEntitySweep(WorldEntity testEntity, WorldEntity owner, ulong targetEntityId, bool blocksLOS)
        {
            if (testEntity == null) return false;

            if (owner != null)
            {
                if (testEntity.Id == owner.Id)
                    return false;

                if (blocksLOS == false && owner.CanBeBlockedBy(testEntity))
                    return true;
            }

            if (targetEntityId != Entity.InvalidId && testEntity.Id == targetEntityId)
                return false;

            if (blocksLOS)
            {
                var proto = testEntity.WorldEntityPrototype;
                if (proto == null) return false;

                if (proto.Bounds.BlocksLineOfSight)
                    return true;
            }

            return false;
        }

        public bool ChoosePositionAtOrNearPoint(Bounds bounds, PathFlags pathFlags, PositionCheckFlags posFlags, BlockingCheckFlags blockFlags,
            float maxDistance, out Vector3 resultPosition, RandomPositionPredicate positionPredicate = null,
            EntityCheckPredicate checkPredicate = null, int maxPositionTests = 400)
        {
            if (IsLocationClear(bounds, pathFlags, posFlags, blockFlags)
                && (positionPredicate == null || positionPredicate.Test(bounds.Center)))
            {
                resultPosition = bounds.Center;
                return true;
            }
            else
            {
                return ChooseRandomPositionNearPoint(bounds, pathFlags, posFlags, blockFlags, 0, maxDistance, out resultPosition,
                    positionPredicate, checkPredicate, maxPositionTests);
            }
        }

        public bool ChooseRandomPositionNearPoint(Bounds bounds, PathFlags pathFlags, PositionCheckFlags posFlags, BlockingCheckFlags blockFlags,
            float minDistanceFromPoint, float maxDistanceFromPoint, out Vector3 resultPosition, RandomPositionPredicate positionPredicate = null,
            EntityCheckPredicate checkPredicate = null, int maxPositionTests = 400, HeightSweepType heightSweep = HeightSweepType.None,
            int maxSweepHeight = 0)
        {
            resultPosition = Vector3.Zero;
            if (maxDistanceFromPoint < minDistanceFromPoint) return false;

            if (posFlags.HasFlag(PositionCheckFlags.CanPathTo) && posFlags.HasFlag(PositionCheckFlags.CanSweepTo))
            {
                Logger.Warn("Do not use CheckCanSweepTo with CheckCanPathTo, it is a worthless CheckPath after the CheckSweep passes. " +
                            "If the CheckSweep fails, the point is dropped and CheckPath never happens. " +
                            "If you must CheckPath, you want EXCLUSIVELY CheckCanPathTo.");
                return false;
            }

            if (maxPositionTests <= 0)
            {
                Logger.Warn("maxPositionTests must be greater than zero or you will not test any positions!");
                return false;
            }

            Vector3 point = bounds.Center;
            resultPosition.Z = point.Z;
            var random = Game.Random;

            List<WorldEntity> entitiesInRadius = new();
            if (posFlags.HasFlag(PositionCheckFlags.CanBeBlockedEntity) || posFlags.HasFlag(PositionCheckFlags.CanPathToEntities))
            {
                entitiesInRadius.Capacity = 256;
                GetEntitiesInVolume(entitiesInRadius, new Sphere(point, maxDistanceFromPoint), new EntityRegionSPContext(EntityRegionSPContextFlags.ActivePartition));

                if (posFlags.HasFlag(PositionCheckFlags.CanBeBlockedEntity) && checkPredicate != null)
                {
                    for (int i = entitiesInRadius.Count - 1; i >= 0; i--)
                    {
                        if (checkPredicate.Test(entitiesInRadius[i]) == false)
                            entitiesInRadius.RemoveAt(i);
                    }
                }
            }

            Bounds checkBounds = new(bounds);
            if (blockFlags.HasFlag(BlockingCheckFlags.CheckSpawns))
                checkBounds.CollisionType = BoundsCollisionType.Blocking;

            float minDistanceSq = minDistanceFromPoint * minDistanceFromPoint;
            float maxDistanceSq = maxDistanceFromPoint * maxDistanceFromPoint;

            bool foundBlockedEntity = false;
            Vector3 blockedPosition = Vector3.Zero;

            List<WorldEntity> influenceEntities = new();

            if (posFlags.HasFlag(PositionCheckFlags.CanPathToEntities))
            {
                foreach (WorldEntity entity in entitiesInRadius)
                {
                    if (entity.HasNavigationInfluence)
                    {
                        entity.DisableNavigationInfluence();
                        influenceEntities.Add(entity);
                    }
                }
            }

            PathFlags checkPathFlags = pathFlags;
            if (blockFlags.HasFlag(BlockingCheckFlags.CheckLanding))
                checkPathFlags = PathFlags.Walk;

            float angle = 0f;
            float checkRadius = Math.Max(bounds.Radius, 5.0f);
            checkRadius = Math.Max(checkRadius, minDistanceFromPoint);
            float circumference = checkRadius / 1.5f;

            int tries = maxPositionTests; // 400!
            while (tries-- > 0)
            {
                Vector3 offset = Vector3.Zero;
                if (posFlags.HasFlag(PositionCheckFlags.InRadius))
                {
                    offset.X = checkRadius;
                    offset = Vector3.AxisAngleRotate(offset, Vector3.ZAxis, angle);
                    angle += circumference / checkRadius;
                    if (angle >= MathHelper.TwoPi)
                    {
                        checkRadius += Math.Max(bounds.Radius, 5.0f);
                        angle = 0f;
                        if (checkRadius > maxDistanceFromPoint) break;
                    }
                }
                else
                {
                    offset.X = random.NextFloat(-maxDistanceFromPoint, maxDistanceFromPoint);
                    offset.Y = random.NextFloat(-maxDistanceFromPoint, maxDistanceFromPoint);
                    float lengthSq = Vector3.LengthSquared(offset);
                    if (lengthSq < minDistanceSq || lengthSq > maxDistanceSq)
                        continue;
                }

                resultPosition.X = point.X + offset.X;
                resultPosition.Y = point.Y + offset.Y;
                checkBounds.Center = resultPosition;

                var naviMesh = NaviMesh;
                if (naviMesh.Contains(checkBounds.Center, checkBounds.Radius, new DefaultContainsPathFlagsCheck(checkPathFlags)))
                {
                    if (posFlags.HasFlag(PositionCheckFlags.CanSweepTo) || posFlags.HasFlag(PositionCheckFlags.CanSweepRadius))
                    {
                        Vector3? resultSweepPosition = new();
                        Vector3? resultNorm = null;
                        float radius = posFlags.HasFlag(PositionCheckFlags.CanSweepRadius) ? 0f : bounds.Radius;
                        SweepResult sweepResult = naviMesh.Sweep(point, resultPosition, radius, pathFlags,
                            ref resultSweepPosition, ref resultNorm, 0f, heightSweep, maxSweepHeight);
                        if (sweepResult != SweepResult.Success) continue;
                    }

                    if (posFlags.HasFlag(PositionCheckFlags.CanPathTo) || posFlags.HasFlag(PositionCheckFlags.CanPathToEntities))
                        if (NaviPath.CheckCanPathTo(naviMesh, bounds.Center, resultPosition, bounds.Radius, pathFlags) != NaviPathResult.Success)
                            continue;

                    if (positionPredicate != null && positionPredicate.Test(resultPosition) == false)
                        continue;

                    if (posFlags.HasFlag(PositionCheckFlags.CanBeBlockedEntity))
                    {
                        if (IsLocationClearOfEntities(checkBounds, entitiesInRadius, blockFlags) == false)
                        {
                            if (posFlags.HasFlag(PositionCheckFlags.PreferNoEntity) && foundBlockedEntity == false)
                            {
                                foundBlockedEntity = true;
                                blockedPosition = checkBounds.Center;
                            }

                            continue;
                        }
                    }

                    return true;
                }
            }

            foreach (WorldEntity entity in influenceEntities)
                entity.EnableNavigationInfluence();

            if (posFlags.HasFlag(PositionCheckFlags.CanBeBlockedEntity) && posFlags.HasFlag(PositionCheckFlags.PreferNoEntity) && foundBlockedEntity)
            {
                resultPosition = blockedPosition;
                return true;
            }

            resultPosition = point;
            return false;
        }

        private static bool IsLocationClearOfEntities(Bounds bounds, List<WorldEntity> entities, BlockingCheckFlags blockFlags = BlockingCheckFlags.None)
        {
            foreach (WorldEntity entity in entities)
            {
                if (IsBoundsBlockedByEntity(bounds, entity, blockFlags))
                    return false;
            }

            return true;
        }

        public bool IsLocationClear(Bounds bounds, PathFlags pathFlags, PositionCheckFlags posFlags, BlockingCheckFlags blockFlags = BlockingCheckFlags.None)
        {
            if (NaviMesh.Contains(bounds.Center, bounds.Radius, new DefaultContainsPathFlagsCheck(pathFlags)) == false)
                return false;

            if (posFlags.HasFlag(PositionCheckFlags.CanBeBlockedEntity) || posFlags.HasFlag(PositionCheckFlags.CanBeBlockedAvatar))
            {
                var volume = new Sphere(bounds.Center, bounds.Radius);
                foreach (WorldEntity entity in IterateEntitiesInVolume(volume, new(EntityRegionSPContextFlags.ActivePartition)))
                {
                    if (posFlags.HasFlag(PositionCheckFlags.CanBeBlockedAvatar) && entity is not Avatar) continue;
                    if (IsBoundsBlockedByEntity(bounds, entity, blockFlags))
                        return false;
                }
            }

            return true;
        }

        public bool ProjectBoundsIntoRegion(ref Bounds bounds, in Vector3 direction)
        {
            Point2[] points = Aabb2.Expand(-bounds.GetRadius()).GetPoints();

            float minDistance = float.MaxValue;
            Vector3 closestPoint = Vector3.Zero;

            for (int i = 0; i < 4; i++)
            {
                var point1 = new Vector3(points[i].X, points[i].Y, 0.0f);
                var point2 = new Vector3(points[(i + 1) % 4].X, points[(i + 1) % 4].Y, 0.0f);

                if (Segment.RaySegmentIntersect2D(bounds.Center, direction, point1, point2 - point1, out Vector3 intersectPoint))
                {
                    float distance = Vector3.Distance(intersectPoint, bounds.Center);
                    if (distance < minDistance)
                    {
                        minDistance = distance;
                        closestPoint = intersectPoint;
                    }
                }
            }
            if (minDistance == float.MaxValue) return false;

            bounds.Center = new Vector3(closestPoint.X, closestPoint.Y, bounds.Center.Z);
            return true;
        }
<<<<<<< HEAD

        public bool FilterRegion(PrototypeId filterRegionRef, bool includeChildren = false)
        {
            if (Prototype == null) return false;
            return Prototype.FilterRegion(filterRegionRef, includeChildren);
        }
    }

    public class RandomPositionPredicate
    {
        public virtual bool Test(Vector3 center) => false;
    }

    public class EntityCheckPredicate
    {
        public virtual bool Test(WorldEntity worldEntity) => false;
    }

    public class DividedStartLocation
    {
        public DividedStartLocationPrototype Location { get; }

        public DividedStartLocation(DividedStartLocationPrototype location)
        {
            Location = location;
        }
    }
 
    #region ProgressionGraph

    public class RegionProgressionGraph
    {
        public static readonly Logger Logger = LogManager.CreateLogger();
        private RegionProgressionNode _root;
        private List<RegionProgressionNode> _nodes;

        public RegionProgressionGraph() { _nodes = new(); _root = null; }

        public void SetRoot(Area area)
        {
            if (area == null) return;
            DestroyGraph();
            _root = CreateNode(null, area);
        }

        public Area GetRoot()
        {
            if (_root != null) return _root.Area;
            return null;
        }

        public RegionProgressionNode CreateNode(RegionProgressionNode parent, Area area)
        {
            if (area == null) return null;
            RegionProgressionNode node = new(parent, area);
            _nodes.Add(node);
            return node;
        }

        public void AddLink(Area parent, Area child)
        {
            if (parent == null || child == null) return;

            RegionProgressionNode foundParent = FindNode(parent);
            if (foundParent == null) return;

            RegionProgressionNode childNode = _root.FindChildNode(child, true);
            if (childNode == null)
            {
                childNode = CreateNode(foundParent, child);
                if (childNode == null) return;
            }
            else
            {
                Logger.Error($"Attempt to do a double link between a parent and child:\n parent: {foundParent.Area}\n child: {child}");
                return;
            }
=======
>>>>>>> 562a5c74

        #endregion

        public void UpdateLastVisitedTime()
        {
            LastVisitedTime = Clock.UnixTime;
        }

        public bool HasKeyword(KeywordPrototype keywordProto)
        {
            return keywordProto != null && Prototype.HasKeyword(keywordProto);
        }

        private bool InitDividedStartLocations(DividedStartLocationPrototype[] dividedStartLocations)
        {
            ClearDividedStartLocations();
            if (dividedStartLocations == null) return false;

            foreach (var location in dividedStartLocations)
                DividedStartLocations.Add(new(location));

            return true;
        }

        private void ClearDividedStartLocations()
        {
            DividedStartLocations.Clear();
        }
    }

    public class RandomPositionPredicate    // TODO: Change to interface / struct
    {
        public virtual bool Test(Vector3 center) => false;
    }

    public class EntityCheckPredicate       // TODO: Change to interface / struct
    {
        public virtual bool Test(WorldEntity worldEntity) => false;
    }

    public class DividedStartLocation
    {
        public DividedStartLocationPrototype Location { get; }

        public DividedStartLocation(DividedStartLocationPrototype location)
        {
            Location = location;
        }
    }
}<|MERGE_RESOLUTION|>--- conflicted
+++ resolved
@@ -25,10 +25,7 @@
 using MHServerEmu.Games.Network;
 using MHServerEmu.Games.Populations;
 using MHServerEmu.Games.Properties;
-<<<<<<< HEAD
-=======
 using MHServerEmu.Games.Properties.Evals;
->>>>>>> 562a5c74
 using MHServerEmu.Games.Regions.ObjectiveGraphs;
 using MHServerEmu.Games.UI;
 
@@ -89,25 +86,6 @@
         public bool AvatarSwapEnabled { get; private set; }
         public bool RestrictedRosterEnabled { get; private set; }
 
-<<<<<<< HEAD
-        private Area _startArea;
-        public Area StartArea
-        {
-            get
-            {
-                if (_startArea == null && Areas.Any()) _startArea = IterateAreas().First();
-                return _startArea;
-            }
-            set
-            {
-                _startArea = value;
-            }
-        }
-        public RegionPrototype Prototype { get; set; }
-        public RegionSettings Settings { get; private set; }
-        public PropertyCollection Properties { get; private set; }
-        public RegionProgressionGraph ProgressionGraph { get; set; } // Region progression graph 
-=======
         public TimeSpan CreatedTime { get; private set; }
         public TimeSpan LastVisitedTime { get; private set; }
 
@@ -119,7 +97,6 @@
         public ReplicatedPropertyCollection Properties { get; private set; }
         public MissionManager MissionManager { get; private set; }
         public UIDataProvider UIDataProvider { get; private set; }
->>>>>>> 562a5c74
         public ObjectiveGraph ObjectiveGraph { get; private set; }
 
         public List<DividedStartLocation> DividedStartLocations { get; } = new();
@@ -155,7 +132,6 @@
         public Region(Game game)
         {
             Game = game;
-            Properties = new();
             SpawnMarkerRegistry = new(this);
             Settings = new();
             PathCache = new();
@@ -186,16 +162,6 @@
             Properties = new(Game.CurrentRepId); // TODO: Bind(this, 0xEF);
 
             Id = settings.InstanceAddress; // Region Id
-<<<<<<< HEAD
-            if (Id == 0) return false;
-            PrototypeId = (RegionPrototypeId)settings.RegionDataRef;
-            Prototype = GameDatabase.GetPrototype<RegionPrototype>(settings.RegionDataRef);
-            if (Prototype == null) return false;
-
-            RegionPrototype regionProto = Prototype;
-            RandomSeed = settings.Seed;
-            Bound = settings.Bound;
-=======
             if (Id == 0) return Logger.WarnReturn(false, "Initialize(): settings.InstanceAddress == 0");
 
             Prototype = GameDatabase.GetPrototype<RegionPrototype>(settings.RegionDataRef);
@@ -204,7 +170,6 @@
             RegionPrototype regionProto = Prototype;
             RandomSeed = settings.Seed;
             Aabb = settings.Bounds;
->>>>>>> 562a5c74
             AvatarSwapEnabled = Prototype.EnableAvatarSwap;
             RestrictedRosterEnabled = (Prototype.RestrictedRoster.HasValue());
 
@@ -367,58 +332,7 @@
             return true;
         }
 
-<<<<<<< HEAD
-        public void RegisterMetaGame(MetaGame metaGame)
-        {
-            if (metaGame != null) MetaGames.Add(metaGame.Id);
-        }
-
-        public void UnRegisterMetaGame(MetaGame metaGame)
-        {
-            if (metaGame != null) MetaGames.Remove(metaGame.Id);
-        }
-
-        private bool InitDividedStartLocations(DividedStartLocationPrototype[] dividedStartLocations)
-        {
-            ClearDividedStartLocations();
-            if (dividedStartLocations == null) return false;
-
-            foreach (var location in dividedStartLocations)
-                DividedStartLocations.Add(new(location));
-
-            return true;
-        }
-
-        private void ClearDividedStartLocations()
-        {
-            DividedStartLocations.Clear();
-        }
-
-        private void SetRegionLevel()
-        {
-            if (RegionLevel == 0) return;
-            var regionProto = Prototype;
-            if (regionProto == null) return;
-
-            if (Settings.DebugLevel == true) RegionLevel = Settings.Level;
-            else if (regionProto.Level > 0) RegionLevel = regionProto.Level;
-            else Logger.Error("RegionLevel <= 0");
-        }
-
-        public Aabb CalculateBound()
-        {
-            Aabb bound = Aabb.InvertedLimit;
-
-            foreach (var area in IterateAreas())
-                bound += area.RegionBounds;
-
-            return bound;
-        }
-
-        public void SetBound(in Aabb boundingBox)
-=======
         public void Shutdown()
->>>>>>> 562a5c74
         {
             // SetStatus(2, true);
 
@@ -485,6 +399,7 @@
             */
 
             NaviMesh.Release();
+            PopulationManager.Deallocate();
         }
 
         public bool Serialize(Archive archive)
@@ -498,11 +413,7 @@
 
         public List<IMessage> OLD_GetLoadingMessages(ulong serverGameId, PrototypeId targetRef, PlayerConnection playerConnection)
         {
-<<<<<<< HEAD
-            RegionGenerator regionGenerator = DRAGSystem.LinkRegionGenerator(Prototype.RegionGenerator);
-=======
             // TODO: Move this to AOI
->>>>>>> 562a5c74
 
             List<IMessage> messageList = new();
 
@@ -741,14 +652,10 @@
                 return Enumerable.Empty<Avatar>();
         }
 
-<<<<<<< HEAD
-        public PrototypeId PrototypeDataRef => Prototype.DataRef;
-=======
         public void GetEntitiesInVolume<B>(List<WorldEntity> entities, B volume, EntityRegionSPContext context) where B : IBounds
         {
             EntitySpatialPartition?.GetElementsInVolume(entities, volume, context);
         }
->>>>>>> 562a5c74
 
         #endregion
 
@@ -784,9 +691,6 @@
             return success;
         }
 
-<<<<<<< HEAD
-        public void Shutdown()
-=======
         public bool GenerateNaviMesh()
         {
             NaviSystem.ClearErrorLog();
@@ -794,7 +698,6 @@
         }
 
         public bool GenerateMissionPopulation()
->>>>>>> 562a5c74
         {
             foreach (var metaGameId in MetaGames)
             {
@@ -891,13 +794,8 @@
 
             Aabb = boundingBox;
 
-<<<<<<< HEAD
-            NaviMesh.Release();
-            PopulationManager.Deallocate();
-=======
             NaviMesh.Initialize(Aabb, 1000.0f, this);
             InitializeSpacialPartition(Aabb);
->>>>>>> 562a5c74
         }
 
         private bool InitializeSpacialPartition(in Aabb bound)
@@ -1039,20 +937,6 @@
             return false;
         }
 
-<<<<<<< HEAD
-        public int GetAreaLevel(Area area)
-        {
-            if (Prototype.LevelUseAreaOffset) return area.GetAreaLevel();
-            return RegionLevel;
-        }
-
-        public bool HasKeyword(KeywordPrototype keywordProto)
-        {            
-            return keywordProto != null && Prototype.HasKeyword(keywordProto);
-        }
-
-=======
->>>>>>> 562a5c74
         public int AcquireCollisionId()
         {
             int index = _collisionIds.FirstUnset();
@@ -1470,113 +1354,39 @@
             bounds.Center = new Vector3(closestPoint.X, closestPoint.Y, bounds.Center.Z);
             return true;
         }
-<<<<<<< HEAD
+
+        #endregion
+
+        public void UpdateLastVisitedTime()
+        {
+            LastVisitedTime = Clock.UnixTime;
+        }
+
+        public bool HasKeyword(KeywordPrototype keywordProto)
+        {
+            return keywordProto != null && Prototype.HasKeyword(keywordProto);
+        }
+
+        private bool InitDividedStartLocations(DividedStartLocationPrototype[] dividedStartLocations)
+        {
+            ClearDividedStartLocations();
+            if (dividedStartLocations == null) return false;
+
+            foreach (var location in dividedStartLocations)
+                DividedStartLocations.Add(new(location));
+
+            return true;
+        }
+
+        private void ClearDividedStartLocations()
+        {
+            DividedStartLocations.Clear();
+        }
 
         public bool FilterRegion(PrototypeId filterRegionRef, bool includeChildren = false)
         {
             if (Prototype == null) return false;
             return Prototype.FilterRegion(filterRegionRef, includeChildren);
-        }
-    }
-
-    public class RandomPositionPredicate
-    {
-        public virtual bool Test(Vector3 center) => false;
-    }
-
-    public class EntityCheckPredicate
-    {
-        public virtual bool Test(WorldEntity worldEntity) => false;
-    }
-
-    public class DividedStartLocation
-    {
-        public DividedStartLocationPrototype Location { get; }
-
-        public DividedStartLocation(DividedStartLocationPrototype location)
-        {
-            Location = location;
-        }
-    }
- 
-    #region ProgressionGraph
-
-    public class RegionProgressionGraph
-    {
-        public static readonly Logger Logger = LogManager.CreateLogger();
-        private RegionProgressionNode _root;
-        private List<RegionProgressionNode> _nodes;
-
-        public RegionProgressionGraph() { _nodes = new(); _root = null; }
-
-        public void SetRoot(Area area)
-        {
-            if (area == null) return;
-            DestroyGraph();
-            _root = CreateNode(null, area);
-        }
-
-        public Area GetRoot()
-        {
-            if (_root != null) return _root.Area;
-            return null;
-        }
-
-        public RegionProgressionNode CreateNode(RegionProgressionNode parent, Area area)
-        {
-            if (area == null) return null;
-            RegionProgressionNode node = new(parent, area);
-            _nodes.Add(node);
-            return node;
-        }
-
-        public void AddLink(Area parent, Area child)
-        {
-            if (parent == null || child == null) return;
-
-            RegionProgressionNode foundParent = FindNode(parent);
-            if (foundParent == null) return;
-
-            RegionProgressionNode childNode = _root.FindChildNode(child, true);
-            if (childNode == null)
-            {
-                childNode = CreateNode(foundParent, child);
-                if (childNode == null) return;
-            }
-            else
-            {
-                Logger.Error($"Attempt to do a double link between a parent and child:\n parent: {foundParent.Area}\n child: {child}");
-                return;
-            }
-=======
->>>>>>> 562a5c74
-
-        #endregion
-
-        public void UpdateLastVisitedTime()
-        {
-            LastVisitedTime = Clock.UnixTime;
-        }
-
-        public bool HasKeyword(KeywordPrototype keywordProto)
-        {
-            return keywordProto != null && Prototype.HasKeyword(keywordProto);
-        }
-
-        private bool InitDividedStartLocations(DividedStartLocationPrototype[] dividedStartLocations)
-        {
-            ClearDividedStartLocations();
-            if (dividedStartLocations == null) return false;
-
-            foreach (var location in dividedStartLocations)
-                DividedStartLocations.Add(new(location));
-
-            return true;
-        }
-
-        private void ClearDividedStartLocations()
-        {
-            DividedStartLocations.Clear();
         }
     }
 
