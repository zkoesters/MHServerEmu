﻿using System.Diagnostics;
using MHServerEmu.Core.Collections;
using MHServerEmu.Core.Collisions;
using MHServerEmu.Core.Extensions;
using MHServerEmu.Core.Helpers;
using MHServerEmu.Core.Logging;
using MHServerEmu.Core.Serialization;
using MHServerEmu.Core.System.Time;
using MHServerEmu.Core.VectorMath;
using MHServerEmu.Games.DRAG;
using MHServerEmu.Games.DRAG.Generators.Regions;
using MHServerEmu.Games.Entities;
using MHServerEmu.Games.Entities.Avatars;
using MHServerEmu.Games.Entities.Locomotion;
using MHServerEmu.Games.Events;
using MHServerEmu.Games.GameData;
using MHServerEmu.Games.GameData.Prototypes;
using MHServerEmu.Games.Loot;
using MHServerEmu.Games.MetaGames;
using MHServerEmu.Games.Missions;
using MHServerEmu.Games.Navi;
using MHServerEmu.Games.Network;
using MHServerEmu.Games.Populations;
using MHServerEmu.Games.Properties;
using MHServerEmu.Games.Properties.Evals;
using MHServerEmu.Games.Regions.ObjectiveGraphs;
using MHServerEmu.Games.UI;

namespace MHServerEmu.Games.Regions
{
    [Flags]
    public enum PositionCheckFlags
    {
        None = 0,
        CanBeBlockedEntity = 1 << 0,
        CanBeBlockedAvatar = 1 << 1,
        CanPathTo          = 1 << 2,
        CanSweepTo         = 1 << 3,
        CanSweepRadius     = 1 << 4,
        CanPathToEntities  = 1 << 5,
        InRadius           = 1 << 6,
        PreferNoEntity     = 1 << 7,
    }

    [Flags]
    public enum RegionStatus
    {
        None = 0,
        GenerateAreas = 1 << 0,
        Shutdown = 1 << 2,
    }

    public enum RegionPartitionContext
    {
        Insert,
        Remove
    }

    public class Region : IArchiveMessageDispatcher, ISerialize, IMissionManagerOwner, IUIDataProviderOwner
    {
        private static readonly Logger Logger = LogManager.CreateLogger();

        private readonly BitList _collisionIds = new();
        private readonly BitList _collisionBits = new();
        private readonly List<BitList> _collisionBitList = new();

        private readonly HashSet<ulong> _discoveredEntities = new();

        private Area _startArea;
        private RegionStatus _statusFlag;
        private int _playerDeaths;
        private PrototypeId _avatarOnKilledInfo = PrototypeId.Invalid;

        public Game Game { get; private set; }
        public ulong Id { get; private set; } // InstanceAddress
        public RegionSettings Settings { get; private set; }
        public int RandomSeed { get; private set; }
        public ulong MatchNumber { get => Settings.MatchNumber; }
        public int RegionLevel { get; private set; }
        public PrototypeId DifficultyTierRef { get => Properties[PropertyEnum.DifficultyTier]; }

        public RegionPrototype Prototype { get; private set; }
        public PrototypeId PrototypeDataRef { get => Prototype != null ? Prototype.DataRef : PrototypeId.Invalid; }
        public string PrototypeName { get => GameDatabase.GetFormattedPrototypeName(PrototypeDataRef); }

        public bool IsPublic { get => Prototype != null && Prototype.IsPublic; }
        public bool IsPrivate { get => Prototype != null && Prototype.IsPrivate; }

        public Aabb Aabb { get; private set; }
        public Aabb2 Aabb2 { get => new(Aabb); }
        public int MaxCollisionId { get => _collisionIds.Size; }

        public bool IsGenerated { get; private set; }
        public bool AvatarSwapEnabled { get; set; }
        public bool RestrictedRosterEnabled { get; set; }
        public bool IsRestrictedRosterEnabled { get => RestrictedRosterEnabled && Prototype != null && Prototype.RestrictedRoster.HasValue(); }

        public TimeSpan CreatedTime { get; private set; }
        public TimeSpan LastVisitedTime { get; private set; }

        public Dictionary<uint, Area> Areas { get; } = new();
        public IEnumerable<Cell> Cells { get => IterateCellsInVolume(Aabb); }
        public IEnumerable<Entity> Entities { get => Game.EntityManager.IterateEntities(this); }

        // ArchiveData
        public ReplicatedPropertyCollection Properties { get; } = new();
        public MissionManager MissionManager { get; private set; }
        public UIDataProvider UIDataProvider { get; private set; }
        public ObjectiveGraph ObjectiveGraph { get; private set; }

        public List<DividedStartLocation> DividedStartLocations { get; } = new();
        public ConnectionNodeList Targets { get; private set; }
        public RegionProgressionGraph ProgressionGraph { get; set; }
        public EntityRegionSpatialPartition EntitySpatialPartition { get; private set; }
        public CellSpatialPartition CellSpatialPartition { get; private set; }
        public NaviSystem NaviSystem { get; private set; }
        public NaviMesh NaviMesh { get; private set; }
        public PathCache PathCache { get; private set; }
        public List<ulong> MetaGames { get; private set; } = new();

        public PopulationManager PopulationManager { get; private set; }
        public SpawnMarkerRegistry SpawnMarkerRegistry { get; private set; }
        public EntityTracker EntityTracker { get; private set; }
        public TuningTable TuningTable { get; private set; }    // Difficulty table

        #region Events

        public Event<EntityDeadGameEvent> EntityDeadEvent = new();
        public Event<AIBroadcastBlackboardGameEvent> AIBroadcastBlackboardEvent = new();
        public Event<NotificationInteractGameEvent> NotificationInteractEvent = new();
        public Event<PlayerInteractGameEvent> PlayerInteractEvent = new();
        public Event<EntityAggroedGameEvent> EntityAggroedEvent = new();
        public Event<AdjustHealthGameEvent> AdjustHealthEvent = new();
        public Event<EntityEnteredMissionHotspotGameEvent> EntityEnteredMissionHotspotEvent = new();
        public Event<EntityLeftMissionHotspotGameEvent> EntityLeftMissionHotspotEvent = new();
        public Event<EntityLeaveDormantGameEvent> EntityLeaveDormantEvent = new();
        public Event<EntityEnteredAreaGameEvent> EntityEnteredAreaEvent = new();
        public Event<EntityLeftAreaGameEvent> EntityLeftAreaEvent = new();
        public Event<AreaCreatedGameEvent> AreaCreatedEvent = new();
        public Event<CellCreatedGameEvent> CellCreatedEvent = new();
        public Event<PlayerEnteredCellGameEvent> PlayerEnteredCellEvent = new();
        public Event<PlayerLeftCellGameEvent> PlayerLeftCellEvent = new();
        public Event<AvatarEnteredRegionGameEvent> AvatarEnteredRegionEvent = new();
        public Event<PlayerEnteredRegionGameEvent> PlayerEnteredRegionEvent = new();
        public Event<PlayerLeftRegionGameEvent> PlayerLeftRegionEvent = new();
        public Event<AvatarUsedPowerGameEvent> AvatarUsedPowerEvent = new();
        public Event<PlayerCompletedMissionGameEvent> PlayerCompletedMissionEvent = new();
        public Event<PlayerCompletedMissionObjectiveGameEvent> PlayerCompletedMissionObjectiveEvent = new();
        public Event<MissionObjectiveUpdatedGameEvent> MissionObjectiveUpdatedEvent = new();
        public Event<OpenMissionCompleteGameEvent> OpenMissionCompleteEvent = new();
        public Event<OpenMissionFailedGameEvent> OpenMissionFailedEvent = new();
        public Event<PlayerFailedMissionGameEvent> PlayerFailedMissionEvent = new();
        public Event<EntitySetSimulatedGameEvent> EntitySetSimulatedEvent = new();
        public Event<EntitySetUnSimulatedGameEvent> EntitySetUnSimulatedEvent = new();
        public Event<ActiveChapterChangedGameEvent> ActiveChapterChangedEvent = new();
        public Event<CinematicFinishedGameEvent> CinematicFinishedEvent = new();
        public Event<KismetSeqFinishedGameEvent> KismetSeqFinishedEvent = new();
        public Event<PlayerEventTeamChangedGameEvent> PlayerEventTeamChangedEvent = new();
        public Event<PlayerMetaGameCompleteGameEvent> PlayerMetaGameCompleteEvent = new();
        public Event<PlayerDeathLimitHitGameEvent> PlayerDeathLimitHitEvent = new();
        public Event<LoadingScreenFinishedGameEvent> LoadingScreenFinishedEvent = new();
        public Event<PlayerBeginTravelToRegionGameEvent> PlayerBeginTravelToRegionEvent = new();
        public Event<PlayerBeginTravelToAreaGameEvent> PlayerBeginTravelToAreaEvent = new();
        public Event<PlayerEnteredAreaGameEvent> PlayerEnteredAreaEvent = new();
        public Event<PlayerLeftAreaGameEvent> PlayerLeftAreaEvent = new();
        public Event<PartySizeChangedGameEvent> PartySizeChangedEvent = new();
        public Event<PlayerSwitchedToAvatarGameEvent> PlayerSwitchedToAvatarEvent = new();
        public Event<PlayerFactionChangedGameEvent> PlayerFactionChangedEvent = new();
        public Event<PlayerCollectedItemGameEvent> PlayerCollectedItemEvent = new();
        public Event<PlayerLostItemGameEvent> PlayerLostItemEvent = new();
        public Event<PlayerBoughtItemGameEvent> PlayerBoughtItemEvent = new();
        public Event<PlayerCraftedItemGameEvent> PlayerCraftedItemEvent = new();
        public Event<PlayerDonatedItemGameEvent> PlayerDonatedItemEvent = new();
        public Event<PlayerEquippedItemGameEvent> PlayerEquippedItemEvent = new();
        public Event<PlayerPreItemPickupGameEvent> PlayerPreItemPickupEvent = new();
        public Event<PlayerRequestMissionRewardsGameEvent> PlayerRequestMissionRewardsEvent = new();
        public Event<AvatarLeveledUpGameEvent> AvatarLeveledUpEvent = new();
        public Event<CurrencyCollectedGameEvent> CurrencyCollectedEvent = new();
        public Event<EmotePerformedGameEvent> EmotePerformedEvent = new();
        public Event<ClusterEnemiesClearedGameEvent> ClusterEnemiesClearedEvent = new();
        public Event<EntityStatusEffectGameEvent> EntityStatusEffectEvent = new();
        public Event<PlayerUnlockedAvatarGameEvent> PlayerUnlockedAvatarEvent = new();
        public Event<EntityEnteredWorldGameEvent> EntityEnteredWorldEvent = new();
        public Event<EntityExitedWorldGameEvent> EntityExitedWorldEvent = new();
        public Event<PlayerUnlockedTeamUpGameEvent> PlayerUnlockedTeamUpEvent = new();
        public Event<ThrowablePickedUpGameEvent> ThrowablePickedUpEvent = new();
        public Event<SpawnerDefeatedGameEvent> SpawnerDefeatedEvent = new();
        public Event<OrbPickUpEvent> OrbPickUpEvent = new();

        #endregion

        public Region(Game game)
        {
            Game = game;
            SpawnMarkerRegistry = new(this);
            Settings = new();
            PathCache = new();

            NaviSystem = new();
            NaviMesh = new(NaviSystem);

            _collisionIds = new();
            _collisionBits = new();
            _collisionBitList = new();
            _collisionIds.Resize(256);
        }

        public override string ToString()
        {
            return $"{GameDatabase.GetPrototypeName(PrototypeDataRef)}, ID=0x{Id:X} ({Id}), DIFF={GameDatabase.GetFormattedPrototypeName(Settings.DifficultyTierRef)}, SEED={RandomSeed}, GAMEID={Game}";
        }

        public bool Initialize(RegionSettings settings)
        {
            if (Game == null) return false;

            MissionManager = new MissionManager(Game, this);
            UIDataProvider = new(Game, this);     // CreateUIDataProvider(Game);
            PopulationManager = new(Game, this);

            Settings = settings;
            Properties.Bind(this, AOINetworkPolicyValues.AllChannels);

            Id = settings.InstanceAddress; // Region Id
            if (Id == 0) return Logger.WarnReturn(false, "Initialize(): settings.InstanceAddress == 0");

            Prototype = GameDatabase.GetPrototype<RegionPrototype>(settings.RegionDataRef);
            if (Prototype == null) return Logger.WarnReturn(false, "Initialize(): Prototype == null");

            RegionPrototype regionProto = Prototype;
            RandomSeed = settings.Seed;
            Aabb = settings.Bounds;
            AvatarSwapEnabled = Prototype.EnableAvatarSwap;
            RestrictedRosterEnabled = (Prototype.RestrictedRoster.HasValue());

            SetRegionLevel();

            if (settings.Properties != null)
                Properties.FlattenCopyFrom(settings.Properties, false);

            _playerDeaths = settings.PlayerDeaths;
            Properties[PropertyEnum.EndlessLevel] = settings.EndlessLevel;

            var sequenceRegionGenerator = regionProto.RegionGenerator as SequenceRegionGeneratorPrototype;
            Properties[PropertyEnum.EndlessLevelsTotal] = sequenceRegionGenerator != null ? sequenceRegionGenerator.EndlessLevelsPerTheme : 0;

            EntityTracker = new(this);
            //LowResMapResolution = GetLowResMapResolution();

            GlobalsPrototype globals = GameDatabase.GlobalsPrototype;
            if (globals == null)
                return Logger.ErrorReturn(false, "Unable to get globals prototype for region initialize");

            TuningTable = new(this);

            RegionDifficultySettingsPrototype difficultySettings = regionProto.GetDifficultySettings();
            if (difficultySettings != null)
            {
                TuningTable.SetTuningTable(difficultySettings.TuningTable);

                /* if (HasProperty(PropertyEnum.DifficultyIndex))
                       TuningTable.SetDifficultyIndex(GetProperty<int>(PropertyEnum.DifficultyIndex), false);
                */
            }

            if (regionProto.DividedStartLocations.HasValue())
                InitDividedStartLocations(regionProto.DividedStartLocations);

            if (NaviSystem.Initialize(this) == false) return false;
            if (Aabb.IsZero() == false)
            {
                if (settings.GenerateAreas)
                    Logger.Warn("Bound is not Zero with GenerateAreas On");             
                
                InitializeSpacialPartition(Aabb);
                NaviMesh.Initialize(Aabb, 1000.0f, this);
            }

            SpawnMarkerRegistry.Initialize();
            ProgressionGraph = new();
            ObjectiveGraph = new(Game, this);

            if (MissionManager != null && MissionManager.InitializeForRegion(this) == false) return false;

            if (settings.Affixes != null && settings.Affixes.Any())
            {
                RegionAffixTablePrototype affixTableP = GameDatabase.GetPrototype<RegionAffixTablePrototype>(regionProto.AffixTable);
                if (affixTableP != null)
                {
                    foreach (PrototypeId regionAffixProtoRef in settings.Affixes)
                    {
                        RegionAffixPrototype regionAffixProto = GameDatabase.GetPrototype<RegionAffixPrototype>(regionAffixProtoRef);
                        if (regionAffixProto != null)
                        {
                            Properties.AdjustProperty(regionAffixProto.AdditionalLevels, PropertyEnum.EndlessLevelsTotal);

                            if (regionAffixProto.Eval != null)
                            {
                                EvalContextData contextData = new(Game);
                                contextData.SetVar_PropertyCollectionPtr(EvalContext.Default, Properties);
                                Eval.RunBool(regionAffixProto.Eval, contextData);
                            }
                        }
                    }
                }
            }

            if (settings.DifficultyTierRef != PrototypeId.Invalid)
                Properties[PropertyEnum.DifficultyTier] = settings.DifficultyTierRef;
            else
                Logger.Warn("Initialize(): settings.DifficultyTierRef == PrototypeId.Invalid");

            Targets = RegionTransition.BuildConnectionEdges(settings.RegionDataRef); // For Teleport system

            // Does this need to be initialized before we generate areas? Is this supposed to be happening later?
            if (regionProto.MetaGames.HasValue())
            {
                foreach (var metaGameRef in regionProto.MetaGames)
                {
                    EntitySettings metaSettings = new();
                    metaSettings.RegionId = Id;
                    metaSettings.EntityRef = metaGameRef;
                    MetaGame metagame = Game.EntityManager.CreateEntity(metaSettings) as MetaGame;
                }
            }

            if (settings.GenerateAreas)
            {
                if (GenerateAreas(settings.GenerateLog) == false)
                    return Logger.WarnReturn(false, $"Initialize(): Failed to generate areas for\n  region: {this}\n    seed: {RandomSeed}");
            }

            if (settings.Affixes != null && settings.Affixes.Any())
            {
                var affixTableProto = GameDatabase.GetPrototype<RegionAffixTablePrototype>(regionProto.AffixTable);
                if (affixTableProto != null)
                {
                    foreach (PrototypeId regionAffixProtoRef in Settings.Affixes)
                    {
                        var regionAffixProto = GameDatabase.GetPrototype<RegionAffixPrototype>(regionAffixProtoRef);
                        if (regionAffixProto != null)
                        {
                            Properties[PropertyEnum.RegionAffix, regionAffixProtoRef] = true;
                            Properties.AdjustProperty(regionAffixProto.Difficulty, PropertyEnum.RegionAffixDifficulty);

                            if (regionAffixProto.CanApplyToRegion(this))
                            {
                                if (regionAffixProto.MetaState != PrototypeId.Invalid)
                                    Properties[PropertyEnum.MetaStateApplyOnInit, regionAffixProto.MetaState] = true;

                                if (regionAffixProto.AvatarPower != PrototypeId.Invalid)
                                    Properties[PropertyEnum.RegionAvatarPower, regionAffixProto.AvatarPower] = true;
                            }
                        }
                    }

                    EvalContextData contextData = new();
                    contextData.SetReadOnlyVar_PropertyCollectionPtr(EvalContext.Default, Properties);
                    int affixTier = Eval.RunInt(affixTableProto.EvalTier, contextData);

                    RegionAffixTableTierEntryPrototype tierEntryProto = affixTableProto.GetByTier(affixTier);
                    if (tierEntryProto != null)
                    {
                        int enumValue = (int)LootDropEventType.None;
                        AssetId valueAsset = Property.PropertyEnumToAsset(PropertyEnum.LootSourceTableOverride, 1, enumValue);
                        Properties[PropertyEnum.LootSourceTableOverride, affixTableProto.LootSource, valueAsset] = tierEntryProto.LootTable;
                    }
                }
                else
                {
                    Logger.Warn($"Initialize(): Region created with affixes, but no RegionAffixTable. REGION={this} AFFIXES={Settings.Affixes}");
                }
            }
            
            if (regionProto.AvatarPowers.HasValue())
            {
                foreach (PrototypeId avatarPowerRef in regionProto.AvatarPowers)
                    Properties[PropertyEnum.RegionAvatarPower, avatarPowerRef] = true;
            }

            // NOTE: The only region prototype that uses UITopPanel is Regions/ZZZDevelopment/DevRooms/TestingRoom/TestRegionA.prototype
            // that has UI/Panels/SurturRaidTopPanel.prototype assigned to it that doesn't seem to do anything.
            //
            // It's useless for 1.52, but I'm leaving this here in case it has a larger role in older versions of the game.
            // If we ever need this, we also need to add OnPropertyChange() handling for the RegionUITopPanel property.
            //
            // if (regionProto.UITopPanel != PrototypeId.Invalid)
            //     Properties[PropertyEnum.RegionUITopPanel] = regionProto.UITopPanel;

            IsGenerated = true;
            CreatedTime = Clock.UnixTime;
            return true;
        }

        public bool TestStatus(RegionStatus status)
        {
            return _statusFlag.HasFlag(status);
        }

        private void SetStatus(RegionStatus status, bool enable)
        {
            if (enable) _statusFlag |= status;
            else _statusFlag ^= status;
        }

        public void Shutdown()
        {
            SetStatus(RegionStatus.Shutdown, true);

            /* int tries = 100;
             bool found;
             do
             {
                 found = false;*/
            foreach (var entity in Entities)
            {
                if (entity is WorldEntity worldEntity)
                {
                    if (worldEntity.GetRootOwner() is not Player)
                    {
                        if (worldEntity.IsDestroyed == false)
                        {
                            worldEntity.Destroy();
                            //found = true;
                        }
                    }
                    else
                    {
                        if (worldEntity.IsInWorld)
                        {
                            worldEntity.ExitWorld();
                            // found = true;
                        }
                    }
                }
            }
            // } while (found && (tries-- > 0)); // TODO: For what 100 tries?

            /*
            if (Game != null && MissionManager != null)
                MissionManager.Shutdown(this);
            */
            while (MetaGames.Any())
            {
                var metaGameId = MetaGames.First();
                var metaGame = Game.EntityManager.GetEntity<Entity>(metaGameId);
                metaGame?.Destroy();
                MetaGames.Remove(metaGameId);
            }

            while (Areas.Any())
            {
                var areaId = Areas.First().Key;
                DestroyArea(areaId);
            }

            ClearDividedStartLocations();

            /* var scheduler = Game?.GameEventScheduler;
             if (scheduler != null)
             {
                 scheduler.CancelAllEvents(_events);
             }

             foreach (var entity in Game.EntityManager.GetEntities())
             {
                 if (entity is WorldEntity worldEntity)
                     worldEntity.EmergencyRegionCleanup(this);
             }
            */

            NaviMesh.Release();
<<<<<<< HEAD
            PopulationManager.Deallocate();
=======

            Properties.Unbind();
>>>>>>> 9b1a6de7
        }

        public bool Serialize(Archive archive)
        {
            bool success = Properties.Serialize(archive);
            success &= MissionManager.Serialize(archive);
            success &= UIDataProvider.Serialize(archive);
            success &= ObjectiveGraph.Serialize(archive);
            return success;
        }

        #region Area Management

        public Area CreateArea(PrototypeId areaRef, Vector3 origin)
        {
            RegionManager regionManager = Game.RegionManager;
            if (regionManager == null) return null;

            AreaSettings settings = new()
            {
                Id = regionManager.AllocateAreaId(),
                AreaDataRef = areaRef,
                Origin = origin,
                RegionSettings = Settings
            };

            return AddArea(settings);
        }

        public Area AddArea(AreaSettings settings)
        {
            if (settings.AreaDataRef == 0 || settings.Id == 0 || settings.RegionSettings == null) return null;
            Area area = new(Game, this);

            if (area.Initialize(settings) == false)
            {
                DeallocateArea(area);
                return null;
            }

            Areas[area.Id] = area;

            if (settings.RegionSettings.GenerateLog)
                Logger.Debug($"Adding area {area.PrototypeName}, id={area.Id}, areapos = {area.Origin}, seed = {RandomSeed}");

            return area;
        }

        public Area GetArea(PrototypeId prototypeId)
        {
            foreach (var area in Areas)
            {
                if (area.Value.PrototypeDataRef == prototypeId)
                    return area.Value;
            }

            return null;
        }

        public Area GetAreaById(uint id)
        {
            if (Areas.TryGetValue(id, out Area area))
                return area;

            return null;
        }

        public Area GetAreaAtPosition(Vector3 position)
        {
            foreach (var itr in Areas)
            {
                Area area = itr.Value;
                if (area.IntersectsXY(position))
                    return area;
            }

            return null;
        }

        public Area GetStartArea()
        {
            if (_startArea == null && Areas.Any())
                _startArea = IterateAreas().First();

            return _startArea;
        }

        public IEnumerable<Area> IterateAreas(Aabb? bound = null)
        {
            List<Area> areasList = Areas.Values.ToList();   // TODO: Change this to ToArray()
            foreach (Area area in areasList)
            {
                //Area area = enumerator.Current.Value;
                if (bound == null || area.RegionBounds.Intersects(bound.Value))
                    yield return area;
            }
        }

        public int GetAreaLevel(Area area)
        {
            if (Prototype.LevelUseAreaOffset)
                return area.GetAreaLevel();

            return RegionLevel;
        }

        public void DestroyArea(uint id)
        {
            if (Areas.TryGetValue(id, out Area areaToRemove))
            {
                DeallocateArea(areaToRemove);
                Areas.Remove(id);
            }
        }

        private void DeallocateArea(Area area)
        {
            if (area == null) return;

            if (Settings.GenerateLog)
                Logger.Trace($"{Game} - Deallocating area id {area.Id}, {area}");

            area.Shutdown();
        }

        #endregion

        #region Cell Management

        public Cell GetCellbyId(uint cellId)
        {
            foreach (Cell cell in Cells)
            {
                if (cell.Id == cellId)
                    return cell;
            }

            return default;
        }

        public Cell GetCellAtPosition(Vector3 position)
        {
            foreach (Cell cell in Cells)
            {
                if (cell.IntersectsXY(position))
                    return cell;
            }

            return null;
        }

        public IEnumerable<Cell> IterateCellsInVolume<B>(B bounds) where B : IBounds
        {
            if (CellSpatialPartition != null)
                return CellSpatialPartition.IterateElementsInVolume(bounds);
            else
                return Enumerable.Empty<Cell>(); //new CellSpatialPartition.ElementIterator();
        }

        #endregion

        #region Entity Management

        public bool InsertEntityInSpatialPartition(WorldEntity entity) => EntitySpatialPartition.Insert(entity);
        public void UpdateEntityInSpatialPartition(WorldEntity entity) => EntitySpatialPartition.Update(entity);
        public bool RemoveEntityFromSpatialPartition(WorldEntity entity) => EntitySpatialPartition.Remove(entity);

        public IEnumerable<WorldEntity> IterateEntitiesInRegion(EntityRegionSPContext context)
        {
            return IterateEntitiesInVolume(Aabb, context);
        }

        public IEnumerable<WorldEntity> IterateEntitiesInVolume<B>(B bound, EntityRegionSPContext context) where B : IBounds
        {
            if (EntitySpatialPartition != null)
                return EntitySpatialPartition.IterateElementsInVolume(bound, context);
            else
                return Enumerable.Empty<WorldEntity>();
        }

        public IEnumerable<Avatar> IterateAvatarsInVolume(in Sphere bound)
        {
            if (EntitySpatialPartition != null)
                return EntitySpatialPartition.IterateAvatarsInVolume(bound);
            else
                return Enumerable.Empty<Avatar>();
        }

        public void GetEntitiesInVolume<B>(List<WorldEntity> entities, B volume, EntityRegionSPContext context) where B : IBounds
        {
            EntitySpatialPartition?.GetElementsInVolume(entities, volume, context);
        }

        public bool DiscoverEntity(WorldEntity worldEntity, bool updateInterest)
        {
            if (worldEntity == null) return Logger.WarnReturn(false, "DiscoverEntity(): worldEntity == null");

            if (_discoveredEntities.Add(worldEntity.Id) == false)
                return true;    // Already discovered

            foreach (Player player in new PlayerIterator(this))
                player.DiscoverEntity(worldEntity, updateInterest);

            Logger.Trace($"DiscoverEntity(): {worldEntity}");

            return true;
        }

        public bool UndiscoverEntity(WorldEntity worldEntity, bool updateInterest)
        {
            if (worldEntity == null) return Logger.WarnReturn(false, "UndiscoverEntity(): worldEntity == null");

            if (_discoveredEntities.Remove(worldEntity.Id) == false)
                return Logger.WarnReturn(false, $"UndiscoverEntity(): {worldEntity} is not discovered");

            foreach (Player player in new PlayerIterator(this))
                player.UndiscoverEntity(worldEntity, updateInterest);

            Logger.Trace($"UndiscoverEntity(): {worldEntity}");

            return true;
        }

        public bool IsEntityDiscovered(WorldEntity worldEntity)
        {
            return _discoveredEntities.Contains(worldEntity.Id);
        }

        #endregion

        #region Generation

        public bool GenerateAreas(bool log)
        {
            if (TestStatus(RegionStatus.GenerateAreas)) return false;

            RegionGenerator regionGenerator = DRAGSystem.LinkRegionGenerator(Prototype.RegionGenerator);

            regionGenerator.GenerateRegion(log, RandomSeed, this);

            _startArea = regionGenerator.StartArea;
            SetStatus(RegionStatus.GenerateAreas, true);
            SetAabb(CalculateAabbFromAreas());

            bool success = GenerateHelper(regionGenerator, GenerateFlag.Background)
                        && GenerateHelper(regionGenerator, GenerateFlag.PostInitialize)
                        && GenerateHelper(regionGenerator, GenerateFlag.Navi)
                        && GenerateNaviMesh()
                        && GenerateHelper(regionGenerator, GenerateFlag.PathCollection);
            // BuildObjectiveGraph()

            if (success)
            {
                Stopwatch stopwatch = Stopwatch.StartNew();

                success &= GenerateMissionPopulation()
                        && GenerateHelper(regionGenerator, GenerateFlag.Population)
                        && GenerateHelper(regionGenerator, GenerateFlag.PostGenerate);

                Logger.Info($"Generated population in {stopwatch.ElapsedMilliseconds} ms");
            }

            return success;
        }

        public bool GenerateNaviMesh()
        {
            NaviSystem.ClearErrorLog();
            return NaviMesh.GenerateMesh();
        }

        public bool GenerateMissionPopulation()
        {
            foreach (var metaGameId in MetaGames)
            {
                var metaGame = Game.EntityManager.GetEntity<MetaGame>(metaGameId);
                metaGame?.RegisterStates();
            }
            return MissionManager.GenerateMissionPopulation();
        }

        public bool GenerateHelper(RegionGenerator regionGenerator, GenerateFlag flag)
        {
            bool success = Areas.Count > 0;

            foreach (Area area in IterateAreas())
            {
                if (area == null)
                {
                    success = false;
                }
                else
                {
                    List<PrototypeId> areas = new() { area.PrototypeDataRef };
                    success &= area.Generate(regionGenerator, areas, flag);
                    if (area.TestStatus(GenerateFlag.Background) == false)
                        Logger.Error($"{area} Not generated");
                }
            }

            return success;
        }

        #endregion

        #region Difficulty & Affixes & MetaGame

        public void RegisterMetaGame(MetaGame metaGame)
        {
            if (metaGame != null) MetaGames.Add(metaGame.Id);
        }

        public void UnRegisterMetaGame(MetaGame metaGame)
        {
            if (metaGame != null) MetaGames.Remove(metaGame.Id);
        }

        public MetaStateChallengeTierEnum RegionAffixGetMissionTier()
        {
            foreach (var affix in Settings.Affixes)
            {
                var affixProto = GameDatabase.GetPrototype<RegionAffixPrototype>(affix);
                if (affixProto != null && affixProto.ChallengeTier != MetaStateChallengeTierEnum.None)
                    return affixProto.ChallengeTier;
            }

            return MetaStateChallengeTierEnum.None;
        }

        public void ApplyRegionAffixesEnemyBoosts(PrototypeId rankRef, HashSet<PrototypeId> overrides)
        {
            throw new NotImplementedException();
        }

        private void SetRegionLevel()
        {
            if (RegionLevel == 0) return;
            RegionPrototype regionProto = Prototype;
            if (regionProto == null) return;

            if (Settings.DebugLevel == true)
                RegionLevel = Settings.Level;
            else if (regionProto.Level > 0)
                RegionLevel = regionProto.Level;
            else
                Logger.Error("RegionLevel <= 0");
        }

        #endregion

        #region Space & Physics

        public Aabb CalculateAabbFromAreas()
        {
            Aabb bounds = Aabb.InvertedLimit;

            foreach (var area in IterateAreas())
                bounds += area.RegionBounds;

            return bounds;
        }

        public void SetAabb(in Aabb boundingBox)
        {
            if (boundingBox.Volume <= 0 || (boundingBox.Min == Aabb.Min && boundingBox.Max == Aabb.Max)) return;

            Aabb = boundingBox;

            NaviMesh.Initialize(Aabb, 1000.0f, this);
            InitializeSpacialPartition(Aabb);
        }

        private bool InitializeSpacialPartition(in Aabb bound)
        {
            if (EntitySpatialPartition != null || CellSpatialPartition != null) return false;

            EntitySpatialPartition = new(bound);
            CellSpatialPartition = new(bound);

            foreach (Area area in IterateAreas())
            {
                foreach (var cellItr in area.Cells)
                    PartitionCell(cellItr.Value, RegionPartitionContext.Insert);
            }

            SpawnMarkerRegistry.InitializeSpacialPartition(bound);
            PopulationManager.InitializeSpacialPartition(bound);

            return true;
        }

        public bool? PartitionCell(Cell cell, RegionPartitionContext context)
        {
            if (CellSpatialPartition != null)
            {
                switch (context)
                {
                    case RegionPartitionContext.Insert:
                        return CellSpatialPartition.Insert(cell);
                    case RegionPartitionContext.Remove:
                        return CellSpatialPartition.Remove(cell);
                }
            }

            return null;
        }

        public float GetDistanceToClosestAreaBounds(Vector3 position)
        {
            float minDistance = float.MaxValue;
            foreach (Area area in IterateAreas())
            {
                float distance = area.RegionBounds.DistanceToPoint2D(position);
                minDistance = Math.Min(distance, minDistance);
            }

            if (minDistance == float.MaxValue)
                Logger.Error("GetDistanceToClosestAreaBounds");

            return minDistance;
        }

        public bool CheckMarkerFilter(PrototypeId filterRef)
        {
            if (filterRef == 0) return true;
            PrototypeId markerFilter = Prototype.MarkerFilter;
            if (markerFilter == 0) return true;
            return markerFilter == filterRef;
        }

        public bool FindTargetLocation(ref Vector3 markerPos, ref Orientation markerRot, PrototypeId areaProtoRef, PrototypeId cellProtoRef, PrototypeId entityProtoRef)
        {
            //Logger.Debug($"FindTargetLocation(): areaProtoRef={areaProtoRef.GetName()}, cellProtoRef={cellProtoRef.GetName()}, entityProtoRef={entityProtoRef.GetName()}");

            Area targetArea;

            bool found = false;

            // If we have a valid area ref, search only that area
            if (areaProtoRef != PrototypeId.Invalid)
            {
                targetArea = GetArea(areaProtoRef);
                if (targetArea != null)
                    found = targetArea.FindTargetLocation(ref markerPos, ref markerRot, cellProtoRef, entityProtoRef);
            }

            // Search all areas if we don't have a valid area ref
            if (found == false)
            {
                foreach (Area area in IterateAreas())
                {
                    targetArea = area;
                    if (targetArea.FindTargetLocation(ref markerPos, ref markerRot, cellProtoRef, entityProtoRef))
                        return true;
                }
            }

            // NOTE: The waypoint connection target for the old Avengers Tower points to the NPE version in 1.52, and there may be other cases like this.
            // We handle them by falling back to searching all cells in the region, which should be fine for small regions.

            // FIXME: Figure out why we fail to find the target in Upper East Side as well.
            if (found == false)
            {
                Logger.Warn($"FindTargetLocation(): Target {entityProtoRef.GetName()} not found in the cell {cellProtoRef.GetName()}, falling back to searching all cells");

                foreach (Cell cell in Cells)
                {
                    if (cell.FindTargetLocation(ref markerPos, ref markerRot, entityProtoRef))
                        return true;
                }
            }

            return found;
        }

        public static bool IsBoundsBlockedByEntity(Bounds bounds, WorldEntity entity, BlockingCheckFlags blockFlags)
        {
            if (entity != null)
            {
                if (entity.NoCollide) return false;

                bool selfBlocking = false;
                bool otherBlocking = false;

                if (blockFlags != 0)
                {
                    var entityProto = entity.WorldEntityPrototype;
                    if (entityProto == null) return false;

                    var boundsProto = entityProto.Bounds;
                    if (boundsProto == null) return false;

                    selfBlocking |= blockFlags.HasFlag(BlockingCheckFlags.CheckSelf);
                    otherBlocking |= blockFlags.HasFlag(BlockingCheckFlags.CheckSpawns) && boundsProto.BlocksSpawns;
                    otherBlocking |= blockFlags.HasFlag(BlockingCheckFlags.CheckGroundMovementPowers) && (boundsProto.BlocksMovementPowers == BoundsMovementPowerBlockType.Ground || boundsProto.BlocksMovementPowers == BoundsMovementPowerBlockType.All);
                    otherBlocking |= blockFlags.HasFlag(BlockingCheckFlags.CheckAllMovementPowers) && boundsProto.BlocksMovementPowers == BoundsMovementPowerBlockType.All;
                    otherBlocking |= blockFlags.HasFlag(BlockingCheckFlags.CheckLanding) && boundsProto.BlocksLanding;

                    if (otherBlocking == false) return false;
                }

                Bounds entityBounds = entity.Bounds;
                if (bounds.CanBeBlockedBy(entityBounds, selfBlocking, otherBlocking) && bounds.Intersects(entityBounds)) return true;
            }

            return false;
        }

        public int AcquireCollisionId()
        {
            int index = _collisionIds.FirstUnset();
            if (index == -1) index = _collisionIds.Size;
            _collisionIds.Set(index, true);
            return index;
        }

        public bool CollideEntities(int collisionId, int otherCollisionId)
        {
            int maxCollisionId = _collisionBitList.Count;
            if (collisionId >= maxCollisionId)
            {
                maxCollisionId = MaxCollisionId + 64;
                while (_collisionBitList.Count < maxCollisionId)
                    _collisionBitList.Add(new());
            }

            var collisionBits = _collisionBitList[collisionId];

            if (_collisionBits[collisionId] == false)
            {
                _collisionBits.Set(collisionId);
                collisionBits.Clear();
            }

            if (otherCollisionId >= collisionBits.Size)
                collisionBits.Resize(maxCollisionId);

            bool collide = collisionBits[otherCollisionId];
            collisionBits.Set(otherCollisionId);
            return !collide;
        }

        public void ReleaseCollisionId(int collisionId)
        {
            if (collisionId >= 0)
                _collisionIds.Reset(collisionId);
        }

        public void ClearCollidedEntities()
        {
            if (MaxCollisionId < _collisionBitList.Count / 2)
            {
                _collisionBitList.Clear();
                _collisionBits.Resize(0);
            }
            else
            {
                _collisionBits.Clear();
            }
        }

        public static PathFlags GetPathFlagsForEntity(WorldEntityPrototype entityProto)
        {
            return entityProto != null ? Locomotor.GetPathFlags(entityProto.NaviMethod) : PathFlags.None;
        }

        public bool LineOfSightTo(Vector3 startPosition, WorldEntity owner, Vector3 targetPosition, ulong targetEntityId,
            float radius = 0.0f, float padding = 0.0f, float height = 0.0f, PathFlags pathFlags = PathFlags.Sight)
        {
            float maxHeight = Math.Max(startPosition.Z, targetPosition.Z);
            maxHeight += height;
            Vector3? resultPosition = Vector3.Zero;
            Vector3? resultNormal = null;

            SweepResult sweepResult = NaviMesh.Sweep(startPosition, targetPosition, radius, pathFlags, ref resultPosition, ref resultNormal,
                padding, HeightSweepType.Constraint, (int)maxHeight, short.MinValue, owner);

            if (sweepResult == SweepResult.Success)
            {
                Vector3? resultHitPosition = null;
                return SweepToFirstHitEntity(startPosition, targetPosition, owner, targetEntityId, true, 0.0f, ref resultHitPosition) == null;
            }

            return false;
        }

        public WorldEntity SweepToFirstHitEntity<T>(Bounds sweepBounds, Vector3 sweepVelocity, ref Vector3? resultHitPosition, T canBlock) where T : ICanBlock
        {
            bool CanBlockFunc(WorldEntity otherEntity) => canBlock.CanBlock(otherEntity);
            return SweepToFirstHitEntity(sweepBounds, sweepVelocity, ref resultHitPosition, CanBlockFunc);
        }

        public WorldEntity SweepToFirstHitEntity(Vector3 startPosition, Vector3 targetPosition, WorldEntity owner,
            ulong targetEntityId, bool blocksLOS, float radiusOverride, ref Vector3? resultHitPosition)
        {
            Bounds sweepBounds = new();

            if (owner != null)
                sweepBounds = new(owner.Bounds);

            if (blocksLOS || owner == null)
                sweepBounds.InitializeSphere(1.0f, sweepBounds.CollisionType);

            if (radiusOverride > 0.0f)
                sweepBounds.Radius = radiusOverride;

            sweepBounds.Center = startPosition;
            Vector3 sweepVector = targetPosition - startPosition;

            bool CanBlockFunc(WorldEntity otherEntity) => CanBlockEntitySweep(otherEntity, owner, targetEntityId, blocksLOS);
            return SweepToFirstHitEntity(sweepBounds, sweepVector, ref resultHitPosition, CanBlockFunc);
        }

        private WorldEntity SweepToFirstHitEntity(Bounds sweepBounds, Vector3 sweepVelocity, ref Vector3? resultHitPosition, Func<WorldEntity, bool> canBlockFunc)
        {
            Vector3 sweepStart = sweepBounds.Center;
            Vector3 sweepEnd = sweepStart + sweepVelocity;
            float sweepRadius = sweepBounds.Radius;
            Aabb sweepBox = new Aabb(sweepStart, sweepRadius) + new Aabb(sweepEnd, sweepRadius);

            var sweepVector2D = sweepVelocity.To2D();
            if (Vector3.IsNearZero(sweepVector2D)) return null;
            Vector3.SafeNormalAndLength2D(sweepVector2D, out Vector3 sweepNormal2D, out float sweepLength);

            float minTime = 1.0f;
            float minDot = -1f;
            WorldEntity hitEntity = null;
            var spContext = new EntityRegionSPContext(EntityRegionSPContextFlags.All);

            foreach (var otherEntity in IterateEntitiesInVolume(sweepBox, spContext))
            {
                if (canBlockFunc(otherEntity))
                {
                    float resultTime = 1.0f;
                    Vector3? resultNormal = null;
                    if (sweepBounds.Sweep(otherEntity.Bounds, Vector3.Zero, sweepVelocity, ref resultTime, ref resultNormal))
                    {
                        if (hitEntity != null)
                        {
                            float epsilon = 0.25f / sweepLength;
                            if (Segment.EpsilonTest(resultTime, minTime, epsilon))
                            {
                                float dot = Vector3.Dot(sweepNormal2D, Vector3.Normalize2D(otherEntity.RegionLocation.Position - sweepStart));
                                if (dot > minDot)
                                {
                                    hitEntity = otherEntity;
                                    minTime = resultTime;
                                    minDot = dot;
                                    resultHitPosition = sweepStart + sweepVelocity * minTime;
                                }
                            }
                        }

                        if (resultTime < minTime)
                        {
                            float dot = Vector3.Dot(sweepNormal2D, Vector3.Normalize2D(otherEntity.RegionLocation.Position - sweepStart));
                            hitEntity = otherEntity;
                            minTime = resultTime;
                            minDot = dot;
                            resultHitPosition = sweepStart + sweepVelocity * minTime;
                        }
                    }
                }
            }

            return hitEntity;
        }

        private static bool CanBlockEntitySweep(WorldEntity testEntity, WorldEntity owner, ulong targetEntityId, bool blocksLOS)
        {
            if (testEntity == null) return false;

            if (owner != null)
            {
                if (testEntity.Id == owner.Id)
                    return false;

                if (blocksLOS == false && owner.CanBeBlockedBy(testEntity))
                    return true;
            }

            if (targetEntityId != Entity.InvalidId && testEntity.Id == targetEntityId)
                return false;

            if (blocksLOS)
            {
                var proto = testEntity.WorldEntityPrototype;
                if (proto == null) return false;

                if (proto.Bounds.BlocksLineOfSight)
                    return true;
            }

            return false;
        }

        public bool ChoosePositionAtOrNearPoint(Bounds bounds, PathFlags pathFlags, PositionCheckFlags posFlags, BlockingCheckFlags blockFlags,
            float maxDistance, out Vector3 resultPosition, RandomPositionPredicate positionPredicate = null,
            EntityCheckPredicate checkPredicate = null, int maxPositionTests = 400)
        {
            if (IsLocationClear(bounds, pathFlags, posFlags, blockFlags)
                && (positionPredicate == null || positionPredicate.Test(bounds.Center)))
            {
                resultPosition = bounds.Center;
                return true;
            }
            else
            {
                return ChooseRandomPositionNearPoint(bounds, pathFlags, posFlags, blockFlags, 0, maxDistance, out resultPosition,
                    positionPredicate, checkPredicate, maxPositionTests);
            }
        }

        public bool ChooseRandomPositionNearPoint(Bounds bounds, PathFlags pathFlags, PositionCheckFlags posFlags, BlockingCheckFlags blockFlags,
            float minDistanceFromPoint, float maxDistanceFromPoint, out Vector3 resultPosition, RandomPositionPredicate positionPredicate = null,
            EntityCheckPredicate checkPredicate = null, int maxPositionTests = 400, HeightSweepType heightSweep = HeightSweepType.None,
            int maxSweepHeight = 0)
        {
            resultPosition = Vector3.Zero;
            if (maxDistanceFromPoint < minDistanceFromPoint) return false;

            if (posFlags.HasFlag(PositionCheckFlags.CanPathTo) && posFlags.HasFlag(PositionCheckFlags.CanSweepTo))
            {
                Logger.Warn("Do not use CheckCanSweepTo with CheckCanPathTo, it is a worthless CheckPath after the CheckSweep passes. " +
                            "If the CheckSweep fails, the point is dropped and CheckPath never happens. " +
                            "If you must CheckPath, you want EXCLUSIVELY CheckCanPathTo.");
                return false;
            }

            if (maxPositionTests <= 0)
            {
                Logger.Warn("maxPositionTests must be greater than zero or you will not test any positions!");
                return false;
            }

            Vector3 point = bounds.Center;
            resultPosition.Z = point.Z;
            var random = Game.Random;

            List<WorldEntity> entitiesInRadius = new();
            if (posFlags.HasFlag(PositionCheckFlags.CanBeBlockedEntity) || posFlags.HasFlag(PositionCheckFlags.CanPathToEntities))
            {
                entitiesInRadius.Capacity = 256;
                GetEntitiesInVolume(entitiesInRadius, new Sphere(point, maxDistanceFromPoint), new EntityRegionSPContext(EntityRegionSPContextFlags.ActivePartition));

                if (posFlags.HasFlag(PositionCheckFlags.CanBeBlockedEntity) && checkPredicate != null)
                {
                    for (int i = entitiesInRadius.Count - 1; i >= 0; i--)
                    {
                        if (checkPredicate.Test(entitiesInRadius[i]) == false)
                            entitiesInRadius.RemoveAt(i);
                    }
                }
            }

            Bounds checkBounds = new(bounds);
            if (blockFlags.HasFlag(BlockingCheckFlags.CheckSpawns))
                checkBounds.CollisionType = BoundsCollisionType.Blocking;

            float minDistanceSq = minDistanceFromPoint * minDistanceFromPoint;
            float maxDistanceSq = maxDistanceFromPoint * maxDistanceFromPoint;

            bool foundBlockedEntity = false;
            Vector3 blockedPosition = Vector3.Zero;

            List<WorldEntity> influenceEntities = new();

            if (posFlags.HasFlag(PositionCheckFlags.CanPathToEntities))
            {
                foreach (WorldEntity entity in entitiesInRadius)
                {
                    if (entity.HasNavigationInfluence)
                    {
                        entity.DisableNavigationInfluence();
                        influenceEntities.Add(entity);
                    }
                }
            }

            PathFlags checkPathFlags = pathFlags;
            if (blockFlags.HasFlag(BlockingCheckFlags.CheckLanding))
                checkPathFlags = PathFlags.Walk;

            float angle = 0f;
            float checkRadius = Math.Max(bounds.Radius, 5.0f);
            checkRadius = Math.Max(checkRadius, minDistanceFromPoint);
            float circumference = checkRadius / 1.5f;

            int tries = maxPositionTests; // 400!
            while (tries-- > 0)
            {
                Vector3 offset = Vector3.Zero;
                if (posFlags.HasFlag(PositionCheckFlags.InRadius))
                {
                    offset.X = checkRadius;
                    offset = Vector3.AxisAngleRotate(offset, Vector3.ZAxis, angle);
                    angle += circumference / checkRadius;
                    if (angle >= MathHelper.TwoPi)
                    {
                        checkRadius += Math.Max(bounds.Radius, 5.0f);
                        angle = 0f;
                        if (checkRadius > maxDistanceFromPoint) break;
                    }
                }
                else
                {
                    offset.X = random.NextFloat(-maxDistanceFromPoint, maxDistanceFromPoint);
                    offset.Y = random.NextFloat(-maxDistanceFromPoint, maxDistanceFromPoint);
                    float lengthSq = Vector3.LengthSquared(offset);
                    if (lengthSq < minDistanceSq || lengthSq > maxDistanceSq)
                        continue;
                }

                resultPosition.X = point.X + offset.X;
                resultPosition.Y = point.Y + offset.Y;
                checkBounds.Center = resultPosition;

                var naviMesh = NaviMesh;
                if (naviMesh.Contains(checkBounds.Center, checkBounds.Radius, new DefaultContainsPathFlagsCheck(checkPathFlags)))
                {
                    if (posFlags.HasFlag(PositionCheckFlags.CanSweepTo) || posFlags.HasFlag(PositionCheckFlags.CanSweepRadius))
                    {
                        Vector3? resultSweepPosition = new();
                        Vector3? resultNorm = null;
                        float radius = posFlags.HasFlag(PositionCheckFlags.CanSweepRadius) ? 0f : bounds.Radius;
                        SweepResult sweepResult = naviMesh.Sweep(point, resultPosition, radius, pathFlags,
                            ref resultSweepPosition, ref resultNorm, 0f, heightSweep, maxSweepHeight);
                        if (sweepResult != SweepResult.Success) continue;
                    }

                    if (posFlags.HasFlag(PositionCheckFlags.CanPathTo) || posFlags.HasFlag(PositionCheckFlags.CanPathToEntities))
                        if (NaviPath.CheckCanPathTo(naviMesh, bounds.Center, resultPosition, bounds.Radius, pathFlags) != NaviPathResult.Success)
                            continue;

                    if (positionPredicate != null && positionPredicate.Test(resultPosition) == false)
                        continue;

                    if (posFlags.HasFlag(PositionCheckFlags.CanBeBlockedEntity))
                    {
                        if (IsLocationClearOfEntities(checkBounds, entitiesInRadius, blockFlags) == false)
                        {
                            if (posFlags.HasFlag(PositionCheckFlags.PreferNoEntity) && foundBlockedEntity == false)
                            {
                                foundBlockedEntity = true;
                                blockedPosition = checkBounds.Center;
                            }

                            continue;
                        }
                    }

                    return true;
                }
            }

            foreach (WorldEntity entity in influenceEntities)
                entity.EnableNavigationInfluence();

            if (posFlags.HasFlag(PositionCheckFlags.CanBeBlockedEntity) && posFlags.HasFlag(PositionCheckFlags.PreferNoEntity) && foundBlockedEntity)
            {
                resultPosition = blockedPosition;
                return true;
            }

            resultPosition = point;
            return false;
        }

        private static bool IsLocationClearOfEntities(Bounds bounds, List<WorldEntity> entities, BlockingCheckFlags blockFlags = BlockingCheckFlags.None)
        {
            foreach (WorldEntity entity in entities)
            {
                if (IsBoundsBlockedByEntity(bounds, entity, blockFlags))
                    return false;
            }

            return true;
        }

        public bool IsLocationClear(Bounds bounds, PathFlags pathFlags, PositionCheckFlags posFlags, BlockingCheckFlags blockFlags = BlockingCheckFlags.None)
        {
            if (NaviMesh.Contains(bounds.Center, bounds.Radius, new DefaultContainsPathFlagsCheck(pathFlags)) == false)
                return false;

            if (posFlags.HasFlag(PositionCheckFlags.CanBeBlockedEntity) || posFlags.HasFlag(PositionCheckFlags.CanBeBlockedAvatar))
            {
                var volume = new Sphere(bounds.Center, bounds.Radius);
                foreach (WorldEntity entity in IterateEntitiesInVolume(volume, new(EntityRegionSPContextFlags.ActivePartition)))
                {
                    if (posFlags.HasFlag(PositionCheckFlags.CanBeBlockedAvatar) && entity is not Avatar) continue;
                    if (IsBoundsBlockedByEntity(bounds, entity, blockFlags))
                        return false;
                }
            }

            return true;
        }

        public bool ProjectBoundsIntoRegion(ref Bounds bounds, in Vector3 direction)
        {
            Point2[] points = Aabb2.Expand(-bounds.GetRadius()).GetPoints();

            float minDistance = float.MaxValue;
            Vector3 closestPoint = Vector3.Zero;

            for (int i = 0; i < 4; i++)
            {
                var point1 = new Vector3(points[i].X, points[i].Y, 0.0f);
                var point2 = new Vector3(points[(i + 1) % 4].X, points[(i + 1) % 4].Y, 0.0f);

                if (Segment.RaySegmentIntersect2D(bounds.Center, direction, point1, point2 - point1, out Vector3 intersectPoint))
                {
                    float distance = Vector3.Distance(intersectPoint, bounds.Center);
                    if (distance < minDistance)
                    {
                        minDistance = distance;
                        closestPoint = intersectPoint;
                    }
                }
            }
            if (minDistance == float.MaxValue) return false;

            bounds.Center = new Vector3(closestPoint.X, closestPoint.Y, bounds.Center.Z);
            return true;
        }

        #endregion

        public void UpdateLastVisitedTime()
        {
            LastVisitedTime = Clock.UnixTime;
        }

        public void OnAddedToAOI(Player player)
        {
            Logger.Trace($"OnAddedToAOI(): {this} to {player}");

            // Sync region discovered entities with the player that has entered this region
            foreach (ulong entityId in _discoveredEntities)
            {
                WorldEntity discoveredEntity = Game.EntityManager.GetEntity<WorldEntity>(entityId);
                if (discoveredEntity == null)
                {
                    Logger.Warn("OnAddedToAOI(): discoveredEntity == null");
                    continue;
                }

                player.DiscoverEntity(discoveredEntity, true);
            }
        }

        public void OnRemovedFromAOI(Player player)
        {
            Logger.Trace($"OnRemovedFromAOI(): {this} from {player}");

            // Remove synced region discovered entities from the player that has left this region
            foreach (ulong entityId in _discoveredEntities)
            {
                WorldEntity discoveredEntity = Game.EntityManager.GetEntity<WorldEntity>(entityId);
                if (discoveredEntity == null)
                {
                    Logger.Warn("OnRemovedFromAOI(): discoveredEntity == null");
                    continue;
                }

                player.UndiscoverEntity(discoveredEntity, true);
            }
        }

        public IEnumerable<PlayerConnection> GetInterestedClients(AOINetworkPolicyValues interestPolicies)
        {
            return Game.NetworkManager.GetInterestedClients(this);
        }

        public bool HasKeyword(KeywordPrototype keywordProto)
        {
            return keywordProto != null && Prototype.HasKeyword(keywordProto);
        }

        public AvatarOnKilledInfoPrototype GetAvatarOnKilledInfo()
        {
            // Return default info if no override is set
            if (_avatarOnKilledInfo == PrototypeId.Invalid)
                return GameDatabase.GlobalsPrototype.ResurrectionDefaultInfo.As<AvatarOnKilledInfoPrototype>();

            return _avatarOnKilledInfo.As<AvatarOnKilledInfoPrototype>();
        }

        public void SetAvatarOnKilledInfo(PrototypeId avatarOnKilledInfo)
        {
            _avatarOnKilledInfo = avatarOnKilledInfo == PrototypeId.Invalid
                ? GameDatabase.GlobalsPrototype.ResurrectionDefaultInfo
                : avatarOnKilledInfo;
        }

        private bool InitDividedStartLocations(DividedStartLocationPrototype[] dividedStartLocations)
        {
            ClearDividedStartLocations();
            if (dividedStartLocations == null) return false;

            foreach (var location in dividedStartLocations)
                DividedStartLocations.Add(new(location));

            return true;
        }

        private void ClearDividedStartLocations()
        {
            DividedStartLocations.Clear();
        }

        public bool FilterRegion(PrototypeId filterRegionRef, bool includeChildren = false, PrototypeId[] regionsExclude = null)
        {
            if (Prototype == null) return false;
            return Prototype.FilterRegion(filterRegionRef, includeChildren, regionsExclude);
        }

        public bool FilterRegions(PrototypeId[] filterRegions)
        {
            if (Prototype == null || filterRegions.IsNullOrEmpty()) return false; 
            foreach (var regionRef in filterRegions)
                if (Prototype.FilterRegion(regionRef, false, null)) return true;
            return false;
        }

        public void OnAddToAOI(Player player)
        {
            player.MissionManager.InitializeForPlayer(player, this);
        }
    }

    public class RandomPositionPredicate    // TODO: Change to interface / struct
    {
        public virtual bool Test(Vector3 center) => false;
    }

    public class EntityCheckPredicate       // TODO: Change to interface / struct
    {
        public virtual bool Test(WorldEntity worldEntity) => false;
    }

    public class DividedStartLocation
    {
        public DividedStartLocationPrototype Location { get; }

        public DividedStartLocation(DividedStartLocationPrototype location)
        {
            Location = location;
        }
    }
}<|MERGE_RESOLUTION|>--- conflicted
+++ resolved
@@ -470,12 +470,9 @@
             */
 
             NaviMesh.Release();
-<<<<<<< HEAD
             PopulationManager.Deallocate();
-=======
 
             Properties.Unbind();
->>>>>>> 9b1a6de7
         }
 
         public bool Serialize(Archive archive)
