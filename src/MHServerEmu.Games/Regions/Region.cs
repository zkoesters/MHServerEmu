--- conflicted
+++ resolved
@@ -8,11 +8,8 @@
 using MHServerEmu.Core.Serialization;
 using MHServerEmu.Core.System.Time;
 using MHServerEmu.Core.VectorMath;
-<<<<<<< HEAD
-=======
 using MHServerEmu.Games.Behavior;
 using MHServerEmu.Games.Common;
->>>>>>> fd2934d0
 using MHServerEmu.Games.DRAG;
 using MHServerEmu.Games.DRAG.Generators.Regions;
 using MHServerEmu.Games.Entities;
@@ -271,11 +268,7 @@
                 TuningTable.SetTuningTable(difficultySettings.TuningTable);
 
                 if (Properties.HasProperty(PropertyEnum.DifficultyIndex))
-<<<<<<< HEAD
-                       TuningTable.SetDifficultyIndex(Properties[PropertyEnum.DifficultyIndex], false);                
-=======
                     TuningTable.SetDifficultyIndex(Properties[PropertyEnum.DifficultyIndex], false);
->>>>>>> fd2934d0
             }
 
             // NOTE: Divided start locations are used only in the Age of Ultron game mode
