﻿using Google.ProtocolBuffers;
using MHServerEmu.Core.Extensions;
using MHServerEmu.Core.Logging;
using MHServerEmu.Core.System;
<<<<<<< HEAD
using MHServerEmu.Core.VectorMath;
using MHServerEmu.Games.Behavior;
using MHServerEmu.Games.Entities.Avatars;
=======
using MHServerEmu.Games.Entities.Inventories;
using MHServerEmu.Games.Entities.Items;
>>>>>>> b260a20e
using MHServerEmu.Games.Entities.Locomotion;
using MHServerEmu.Games.GameData;
using MHServerEmu.Games.GameData.Prototypes;
using MHServerEmu.Games.GameData.Tables;
using MHServerEmu.Games.Generators.Population;
using MHServerEmu.Games.Powers;
using MHServerEmu.Games.Properties;

namespace MHServerEmu.Games.Entities
{
    public class Agent : WorldEntity
    {
        private static readonly Logger Logger = LogManager.CreateLogger();

        public AIController AIController { get; private set; }
        public AgentPrototype AgentPrototype { get => EntityPrototype as AgentPrototype; }
        public override bool IsTeamUpAgent { get => AgentPrototype is AgentTeamUpPrototype; }

        public override bool IsSummonedPet
        {
            get
            {
                if (this is Missile) return false;
                if (IsTeamUpAgent) return true;
                
                PrototypeId powerRef = Properties[PropertyEnum.CreatorPowerPrototype];
                if (powerRef != PrototypeId.Invalid)
                {
                    var powerProto = GameDatabase.GetPrototype<SummonPowerPrototype>(powerRef);
                    if (powerProto != null)
                        return powerProto.IsPetSummoningPower();
                }

                return false;
            }

        }

        public override bool CanRotate
        {
            get
            {
                Player ownerPlayer = GetOwnerOfType<Player>();
                if ( IsInKnockback || IsInKnockdown || IsInKnockup 
                    || IsImmobilized || IsImmobilizedByHitReact || IsSystemImmobilized 
                    || IsStunned || IsMesmerized ||
                    (ownerPlayer != null && ownerPlayer.IsFullscreenMoviePlaying || ownerPlayer.IsOnLoadingScreen)
                    || NPCAmbientLock)
                    return false;
                return true;
            }
        }

        public Agent(Game game) : base(game) { }

        public override void Initialize(EntitySettings settings)
        {
            var agentProto = GameDatabase.GetPrototype<AgentPrototype>(settings.EntityRef);
            if (agentProto == null) return;
            if (agentProto.Locomotion.Immobile == false) Locomotor = new();

            // GetPowerCollectionAllocateIfNull()
            base.Initialize(settings);
            // InitPowersCollection
            InitLocomotor(settings.LocomotorHeightOverride);
        }

        private bool InitAI(EntitySettings settings)
        {
            var agentPrototype = AgentPrototype;
            if (agentPrototype == null || Game == null || this is Avatar) return false;

            var behaviorProfile = agentPrototype.BehaviorProfile;
            if (behaviorProfile != null && behaviorProfile.Brain != PrototypeId.Invalid)
            {
                AIController = new(Game, this);
                PropertyCollection collection = new ();
                collection[PropertyEnum.AIIgnoreNoTgtOverrideProfile] = Properties[PropertyEnum.AIIgnoreNoTgtOverrideProfile];
                SpawnSpec spec = settings?.SpawnSpec ?? new SpawnSpec();
                return AIController.Initialize(behaviorProfile, spec, collection);
            }
            return false;
        }

        private bool InitLocomotor(float height = 0.0f)
        {
            if (Locomotor != null)
            {
                AgentPrototype agentPrototype = AgentPrototype;
                if (agentPrototype == null) return false;

                Locomotor.Initialize(agentPrototype.Locomotion, this, height);
                Locomotor.SetGiveUpLimits(8.0f, TimeSpan.FromMilliseconds(250));
            }
            return true;
        }

        public override void OnEnteredWorld(EntitySettings settings)
        {
            base.OnEnteredWorld(settings);
            RegionLocation.Cell.EnemySpawn(); // Calc Enemy
            // ActivePowerRef = settings.PowerPrototype

            if (AIController != null) 
            {
                var behaviorProfile = AgentPrototype?.BehaviorProfile;
                if (behaviorProfile == null) return;
                AIController.Initialize(behaviorProfile, null, null);
            }
            else InitAI(settings);

            if (AIController != null)
            {
                AIController.OnAIEnteredWorld();
                ActivateAI();
            }
        }

        public void ActivateAI()
        {
            if (AIController == null) return;
            BehaviorBlackboard blackboard = AIController.Blackboard;
            if (blackboard.PropertyCollection[PropertyEnum.AIStartsEnabled])
                AIController.SetIsEnabled(true);
            blackboard.SpawnOffset = (SpawnSpec != null) ? SpawnSpec.Transform.Translation : Vector3.Zero;
            if (IsInWorld)
                AIController.OnAIActivated();
        }

        public override void OnKilled(WorldEntity killer, KillFlags killFlags, WorldEntity directKiller)
        {
            // TODO other events

            if (AIController != null)
            {
                AIController.OnAIKilled();
                AIController.SetIsEnabled(false);
            }

            EndAllPowers(false);

            Locomotor locomotor = Locomotor;
            if (locomotor != null)
            {
                locomotor.Stop();
                locomotor.SetMethod(LocomotorMethod.Default, 0.0f);
            }

            base.OnKilled(killer, killFlags, directKiller);
        }

        public void Think()
        {
            AIController?.Think();
        }

        public override void OnExitedWorld()
        {
            base.OnExitedWorld();
            AIController?.OnAIExitedWorld();
        }

        public override void AppendStartAction(PrototypeId actionsTarget) // TODO rewrite this
        {
            bool startAction = false;

            if (EntityActionComponent != null && EntityActionComponent.ActionTable.TryGetValue(EntitySelectorActionEventType.OnSimulated, out var actionSet))
                startAction = AppendSelectorActions(actionSet);
            if (startAction == false && actionsTarget != PrototypeId.Invalid)
                AppendOnStartActions(actionsTarget);
        }

        private bool AppendStartPower(PrototypeId startPowerRef)
        {
            if (startPowerRef == PrototypeId.Invalid) return false;
            //Console.WriteLine($"[{Id}]{GameDatabase.GetPrototypeName(startPowerRef)}");

            Condition condition = new();
            condition.InitializeFromPowerMixinPrototype(1, startPowerRef, 0, TimeSpan.Zero);
            condition.StartTime = Clock.GameTime;
            _conditionCollection.AddCondition(condition);

            AssignPower(startPowerRef, new());
            
            return true;
        }

        public bool AppendOnStartActions(PrototypeId targetRef)
        {
            if (GameDatabase.InteractionManager.GetStartAction(BaseData.EntityPrototypeRef, targetRef, out MissionActionEntityPerformPowerPrototype action))
                return AppendStartPower(action.PowerPrototype);
            return false;
        }

        public bool AppendSelectorActions(HashSet<EntitySelectorActionPrototype> actions)
        {
            var action = actions.First();
            if (action.AIOverrides.HasValue())
            {
                int index = Game.Random.Next(0, action.AIOverrides.Length);
                var actionAIOverrideRef = action.AIOverrides[index];
                if (actionAIOverrideRef == PrototypeId.Invalid) return false;
                var actionAIOverride = actionAIOverrideRef.As<EntityActionAIOverridePrototype>();
                if (actionAIOverride != null) return AppendStartPower(actionAIOverride.Power);
            }
            return false;
        }

        public virtual bool HasPowerInPowerProgression(PrototypeId powerRef)
        {
            if (IsTeamUpAgent)
                return GameDataTables.Instance.PowerOwnerTable.GetTeamUpPowerProgressionEntry(PrototypeDataRef, powerRef) != null;

            return false;
        }

        public virtual bool GetPowerProgressionInfo(PrototypeId powerProtoRef, out PowerProgressionInfo info)
        {
            // Note: this implementation is meant only for team-up agents

            info = new();

            if (powerProtoRef == PrototypeId.Invalid)
                return Logger.WarnReturn(false, "GetPowerProgressionInfo(): powerProtoRef == PrototypeId.Invalid");

            var teamUpProto = PrototypeDataRef.As<AgentTeamUpPrototype>();
            if (teamUpProto == null)
                return Logger.WarnReturn(false, "GetPowerProgressionInfo(): teamUpProto == null");

            var powerProgressionEntry = GameDataTables.Instance.PowerOwnerTable.GetTeamUpPowerProgressionEntry(teamUpProto.DataRef, powerProtoRef);
            if (powerProgressionEntry != null)
                info.InitForTeamUp(powerProgressionEntry);
            else
                info.InitNonProgressionPower(powerProtoRef);

            return info.IsValid;
        }

<<<<<<< HEAD
        public int GetPowerRank(PrototypeId powerRef)
        {
            if (powerRef == PrototypeId.Invalid) return 0;
            return Properties[PropertyEnum.PowerRankCurrentBest, powerRef];
        }

        public void SetDormant(bool dormant)
        {
            if (IsDormant != dormant)
            {
                if (dormant == false)
                {
                    AgentPrototype prototype = AgentPrototype;
                    if (prototype == null) return;
                    if (prototype.WakeRandomStartMS > 0 && IsControlledEntity == false)
                        ScheduleRandomWakeStart(prototype.WakeRandomStartMS);
                    else
                        Properties[PropertyEnum.Dormant] = dormant;
                }
                else
                    Properties[PropertyEnum.Dormant] = dormant;
            }
        }

        private void ScheduleRandomWakeStart(int wakeRandomStartMS)
        {
            throw new NotImplementedException();
=======
        public InventoryResult CanEquip(Item item, ref PropertyEnum propertyRestriction)
        {
            // TODO
            return InventoryResult.Invalid;
>>>>>>> b260a20e
        }

        // Old
        public Agent(EntityBaseData baseData, ByteString archiveData) : base(baseData, archiveData) { }

        public Agent(EntityBaseData baseData) : base(baseData) { }
    }
}<|MERGE_RESOLUTION|>--- conflicted
+++ resolved
@@ -2,14 +2,11 @@
 using MHServerEmu.Core.Extensions;
 using MHServerEmu.Core.Logging;
 using MHServerEmu.Core.System;
-<<<<<<< HEAD
 using MHServerEmu.Core.VectorMath;
 using MHServerEmu.Games.Behavior;
 using MHServerEmu.Games.Entities.Avatars;
-=======
 using MHServerEmu.Games.Entities.Inventories;
 using MHServerEmu.Games.Entities.Items;
->>>>>>> b260a20e
 using MHServerEmu.Games.Entities.Locomotion;
 using MHServerEmu.Games.GameData;
 using MHServerEmu.Games.GameData.Prototypes;
@@ -248,7 +245,6 @@
             return info.IsValid;
         }
 
-<<<<<<< HEAD
         public int GetPowerRank(PrototypeId powerRef)
         {
             if (powerRef == PrototypeId.Invalid) return 0;
@@ -276,12 +272,12 @@
         private void ScheduleRandomWakeStart(int wakeRandomStartMS)
         {
             throw new NotImplementedException();
-=======
+        }
+
         public InventoryResult CanEquip(Item item, ref PropertyEnum propertyRestriction)
         {
             // TODO
             return InventoryResult.Invalid;
->>>>>>> b260a20e
         }
 
         // Old
