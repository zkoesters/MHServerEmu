﻿using MHServerEmu.Core.Extensions;
using MHServerEmu.Core.Logging;
using MHServerEmu.Core.VectorMath;
using MHServerEmu.Games.Behavior;
using MHServerEmu.Games.Dialog;
using MHServerEmu.Games.Entities.Avatars;
using MHServerEmu.Core.System.Time;
using MHServerEmu.Games.Entities.Inventories;
using MHServerEmu.Games.Entities.Items;
using MHServerEmu.Games.Entities.Locomotion;
using MHServerEmu.Games.GameData;
using MHServerEmu.Games.GameData.Prototypes;
using MHServerEmu.Games.GameData.Tables;
using MHServerEmu.Games.Generators.Population;
using MHServerEmu.Games.Powers;
using MHServerEmu.Games.Properties;
using MHServerEmu.Games.Regions;

namespace MHServerEmu.Games.Entities
{
    public class Agent : WorldEntity
    {
        private static readonly Logger Logger = LogManager.CreateLogger();

        public AIController AIController { get; private set; }
        public AgentPrototype AgentPrototype { get => Prototype as AgentPrototype; }
        public override bool IsTeamUpAgent { get => AgentPrototype is AgentTeamUpPrototype; }

        public override bool IsSummonedPet
        {
            get
            {
                if (this is Missile) return false;
                if (IsTeamUpAgent) return true;
                
                PrototypeId powerRef = Properties[PropertyEnum.CreatorPowerPrototype];
                if (powerRef != PrototypeId.Invalid)
                {
                    var powerProto = GameDatabase.GetPrototype<SummonPowerPrototype>(powerRef);
                    if (powerProto != null)
                        return powerProto.IsPetSummoningPower();
                }

                return false;
            }
        }

        public override bool CanRotate
        {
            get
            {
                Player ownerPlayer = GetOwnerOfType<Player>();
                if ( IsInKnockback || IsInKnockdown || IsInKnockup 
                    || IsImmobilized || IsImmobilizedByHitReact || IsSystemImmobilized 
                    || IsStunned || IsMesmerized ||
                    (ownerPlayer != null && (ownerPlayer.IsFullscreenMoviePlaying || ownerPlayer.IsOnLoadingScreen))
                    || NPCAmbientLock)
                    return false;
                return true;
            }
        }

<<<<<<< HEAD
        public override bool CanMove
        {
            get 
            {
                Player ownerPlayer = GetOwnerOfType<Player>();
                if (base.CanMove == false || HasMovementPreventionStatus || IsSystemImmobilized 
                    || (ownerPlayer != null && (ownerPlayer.IsFullscreenMoviePlaying || ownerPlayer.IsOnLoadingScreen)))
                    return false;
                
                Power power = GetThrowablePower();
                if (power != null && power.PrototypeDataRef != ActivePowerRef)
                    return false;

                return true; 
            }
        }

        public override void OnLocomotionStateChanged(LocomotionState oldState, LocomotionState newState)
        {
            base.OnLocomotionStateChanged(oldState, newState);

            if(IsSimulated && IsInWorld && TestStatus(EntityStatus.ExitingWorld) == false)
            {
                if((oldState.Method == LocomotorMethod.HighFlying) != (newState.Method == LocomotorMethod.HighFlying))
                {
                    Vector3 currentPosition = RegionLocation.Position;
                    Vector3 targetPosition = FloorToCenter(RegionLocation.ProjectToFloor(RegionLocation.Region, RegionLocation.Cell, currentPosition));
                    ChangeRegionPosition(targetPosition, null, ChangePositionFlags.NoSendToOwner | ChangePositionFlags.HighFlying);
                }
            }
        }


        public bool HasPowerPreventionStatus
            => IsInKnockback 
            || IsInKnockdown 
            || IsInKnockup 
            || IsStunned 
            || IsMesmerized 
            || NPCAmbientLock 
            || IsInPowerLock;

        public AssetId OriginalWorldAsset { get; private set; }

=======
        public int PowerSpecIndexActive { get; internal set; }

        // New
>>>>>>> fb4ec13b
        public Agent(Game game) : base(game) { }

        public override bool Initialize(EntitySettings settings)
        {
            var agentProto = GameDatabase.GetPrototype<AgentPrototype>(settings.EntityRef);
            if (agentProto == null) return false;
            if (agentProto.Locomotion.Immobile == false) Locomotor = new();

            // GetPowerCollectionAllocateIfNull()
            base.Initialize(settings);

            // InitPowersCollection
            InitLocomotor(settings.LocomotorHeightOverride);

            return true;
        }

        private bool InitAI(EntitySettings settings)
        {
            var agentPrototype = AgentPrototype;
            if (agentPrototype == null || Game == null || this is Avatar) return false;

            var behaviorProfile = agentPrototype.BehaviorProfile;
            if (behaviorProfile != null && behaviorProfile.Brain != PrototypeId.Invalid)
            {
                AIController = new(Game, this);
                PropertyCollection collection = new ();
                collection[PropertyEnum.AIIgnoreNoTgtOverrideProfile] = Properties[PropertyEnum.AIIgnoreNoTgtOverrideProfile];
                SpawnSpec spec = settings?.SpawnSpec ?? new SpawnSpec();
                return AIController.Initialize(behaviorProfile, spec, collection);
            }
            return false;
        }

        private bool InitLocomotor(float height = 0.0f)
        {
            if (Locomotor != null)
            {
                AgentPrototype agentPrototype = AgentPrototype;
                if (agentPrototype == null) return false;

                Locomotor.Initialize(agentPrototype.Locomotion, this, height);
                Locomotor.SetGiveUpLimits(8.0f, TimeSpan.FromMilliseconds(250));
            }
            return true;
        }

        public override void OnEnteredWorld(EntitySettings settings)
        {
            base.OnEnteredWorld(settings);
            RegionLocation.Cell.EnemySpawn(); // Calc Enemy
            // ActivePowerRef = settings.PowerPrototype

            if (AIController != null) 
            {
                var behaviorProfile = AgentPrototype?.BehaviorProfile;
                if (behaviorProfile == null) return;
                AIController.Initialize(behaviorProfile, null, null);
            }
            else InitAI(settings);

            if (AIController != null)
            {
                AIController.OnAIEnteredWorld();
                ActivateAI();
            }
        }

        public void ActivateAI()
        {
            if (AIController == null) return;
            BehaviorBlackboard blackboard = AIController.Blackboard;
            if (blackboard.PropertyCollection[PropertyEnum.AIStartsEnabled])
                AIController.SetIsEnabled(true);
            blackboard.SpawnOffset = (SpawnSpec != null) ? SpawnSpec.Transform.Translation : Vector3.Zero;
            if (IsInWorld)
                AIController.OnAIActivated();
        }

        public override void OnKilled(WorldEntity killer, KillFlags killFlags, WorldEntity directKiller)
        {
            // TODO other events

            if (AIController != null)
            {
                AIController.OnAIKilled();
                AIController.SetIsEnabled(false);
            }

            EndAllPowers(false);

            Locomotor locomotor = Locomotor;
            if (locomotor != null)
            {
                locomotor.Stop();
                locomotor.SetMethod(LocomotorMethod.Default, 0.0f);
            }

            base.OnKilled(killer, killFlags, directKiller);
        }

        public void Think()
        {
            AIController?.Think();
        }

        public override void OnExitedWorld()
        {
            base.OnExitedWorld();
            AIController?.OnAIExitedWorld();
        }

        public override void OnDeallocate()
        {
            AIController?.OnAIDeallocate();
            base.OnDeallocate();
        }

        public override bool OnPowerAssigned(Power power)
        {
            if (base.OnPowerAssigned(power) == false) return false;

            // Set rank for normal powers
            if (power.IsNormalPower)
            {
                Properties[PropertyEnum.PowerRankBase, power.PrototypeDataRef] = 1;
                Properties[PropertyEnum.PowerRankCurrentBest, power.PrototypeDataRef] = 1;
            }

            return true;
        }

        public override bool OnPowerUnassigned(Power power)
        {
            if (base.OnPowerUnassigned(power) == false) return false;

            Properties.RemoveProperty(new(PropertyEnum.PowerRankBase, power.PrototypeDataRef));
            Properties.RemoveProperty(new(PropertyEnum.PowerRankCurrentBest, power.PrototypeDataRef));

            if (power.IsThrowablePower)
            {
                // TODO: clean up after throwing

                Properties.RemoveProperty(PropertyEnum.ThrowableOriginatorEntity);
                Properties.RemoveProperty(PropertyEnum.ThrowableOriginatorAssetRef);
            }

            return true;
        }

        public override void AppendStartAction(PrototypeId actionsTarget) // TODO rewrite this
        {
            bool startAction = false;

            if (EntityActionComponent != null && EntityActionComponent.ActionTable.TryGetValue(EntitySelectorActionEventType.OnSimulated, out var actionSet))
                startAction = AppendSelectorActions(actionSet);
            if (startAction == false && actionsTarget != PrototypeId.Invalid)
                AppendOnStartActions(actionsTarget);
        }

        private bool AppendStartPower(PrototypeId startPowerRef)
        {
            if (startPowerRef == PrototypeId.Invalid) return false;
            //Console.WriteLine($"[{Id}]{GameDatabase.GetPrototypeName(startPowerRef)}");

            Condition condition = new();
            condition.InitializeFromPowerMixinPrototype(1, startPowerRef, 0, TimeSpan.Zero);
            condition.StartTime = Clock.GameTime;
            _conditionCollection.AddCondition(condition);

            AssignPower(startPowerRef, new());
            
            return true;
        }

        public bool AppendOnStartActions(PrototypeId targetRef)
        {
            if (GameDatabase.InteractionManager.GetStartAction(PrototypeDataRef, targetRef, out MissionActionEntityPerformPowerPrototype action))
                return AppendStartPower(action.PowerPrototype);
            return false;
        }

        public bool AppendSelectorActions(HashSet<EntitySelectorActionPrototype> actions)
        {
            var action = actions.First();
            if (action.AIOverrides.HasValue())
            {
                int index = Game.Random.Next(0, action.AIOverrides.Length);
                var actionAIOverrideRef = action.AIOverrides[index];
                if (actionAIOverrideRef == PrototypeId.Invalid) return false;
                var actionAIOverride = actionAIOverrideRef.As<EntityActionAIOverridePrototype>();
                if (actionAIOverride != null) return AppendStartPower(actionAIOverride.Power);
            }
            return false;
        }

        public virtual bool HasPowerInPowerProgression(PrototypeId powerRef)
        {
            if (IsTeamUpAgent)
                return GameDataTables.Instance.PowerOwnerTable.GetTeamUpPowerProgressionEntry(PrototypeDataRef, powerRef) != null;

            return false;
        }

        public virtual bool GetPowerProgressionInfo(PrototypeId powerProtoRef, out PowerProgressionInfo info)
        {
            // Note: this implementation is meant only for team-up agents

            info = new();

            if (powerProtoRef == PrototypeId.Invalid)
                return Logger.WarnReturn(false, "GetPowerProgressionInfo(): powerProtoRef == PrototypeId.Invalid");

            var teamUpProto = PrototypeDataRef.As<AgentTeamUpPrototype>();
            if (teamUpProto == null)
                return Logger.WarnReturn(false, "GetPowerProgressionInfo(): teamUpProto == null");

            var powerProgressionEntry = GameDataTables.Instance.PowerOwnerTable.GetTeamUpPowerProgressionEntry(teamUpProto.DataRef, powerProtoRef);
            if (powerProgressionEntry != null)
                info.InitForTeamUp(powerProgressionEntry);
            else
                info.InitNonProgressionPower(powerProtoRef);

            return info.IsValid;
        }

        public int GetPowerRank(PrototypeId powerRef)
        {
            if (powerRef == PrototypeId.Invalid) return 0;
            return Properties[PropertyEnum.PowerRankCurrentBest, powerRef];
        }

        public void SetDormant(bool dormant)
        {
            if (IsDormant != dormant)
            {
                if (dormant == false)
                {
                    AgentPrototype prototype = AgentPrototype;
                    if (prototype == null) return;
                    if (prototype.WakeRandomStartMS > 0 && IsControlledEntity == false)
                        ScheduleRandomWakeStart(prototype.WakeRandomStartMS);
                    else
                        Properties[PropertyEnum.Dormant] = dormant;
                }
                else
                    Properties[PropertyEnum.Dormant] = dormant;
            }
        }

        private void ScheduleRandomWakeStart(int wakeRandomStartMS)
        {
            throw new NotImplementedException();
        }

        public override void OnDramaticEntranceEnd()
        {
            base.OnDramaticEntranceEnd();
            AIController?.OnAIDramaticEntranceEnd();
        }

        public InventoryResult CanEquip(Item item, ref PropertyEnum propertyRestriction)
        {
            // TODO
            return InventoryResult.Success;     // Bypass property restrictions
        }

        protected override bool InitInventories(bool populateInventories)
        {
            // TODO
            return base.InitInventories(populateInventories);
        }

<<<<<<< HEAD
        public IsInPositionForPowerResult IsInPositionForPower(Power power, WorldEntity target, Vector3 targetPosition)
        {
            var targetingProto = power.TargetingStylePrototype;
            if (targetingProto == null) return IsInPositionForPowerResult.Error;

            if (targetingProto.TargetingShape == TargetingShapeType.Self)
                return IsInPositionForPowerResult.Success;

            if (power.IsOnExtraActivation)
                return IsInPositionForPowerResult.Success;

            if (power.IsOwnerCenteredAOE && (targetingProto.MovesToRangeOfPrimaryTarget == false || target == null))
                return IsInPositionForPowerResult.Success;
            
            Vector3 position = targetPosition;
            if (target != null && target.IsInWorld)
                if (power.Prototype is MissilePowerPrototype)
                {
                    float padding = target.Bounds.Radius - 1.0f;
                    Vector3 targetPos = target.RegionLocation.Position;
                    Vector3 targetDir = Vector3.SafeNormalize2D(RegionLocation.Position - targetPos);
                    position = targetPos + targetDir * padding;
                }

            if (IsInRangeToActivatePower(power, target, position) == false)
                return IsInPositionForPowerResult.OutOfRange;

            if (power.RequiresLineOfSight)
            {
                ulong targetId = (target != null ? target.Id : InvalidId);
                if (power.PowerLOSCheck(RegionLocation, position, targetId, out _, power.LOSCheckAlongGround) == false)
                    return IsInPositionForPowerResult.NoPowerLOS;
            }

            if (power.Prototype is SummonPowerPrototype summonPowerProto)
            {
                var summonedProto = summonPowerProto.GetSummonEntity(0, OriginalWorldAsset);
                if (summonedProto == null) return IsInPositionForPowerResult.Error;

                var summonContext = summonPowerProto.GetSummonEntityContext(0);
                if (summonContext == null) return IsInPositionForPowerResult.Error;

                var bounds = new Bounds(summonedProto.Bounds, position);
                
                var pathFlags = Region.GetPathFlagsForEntity(summonedProto);
                if (summonContext.PathFilterOverride != LocomotorMethod.None)
                    pathFlags = Locomotor.GetPathFlags(summonContext.PathFilterOverride);
                
                var region = Region;
                if (region == null) return IsInPositionForPowerResult.Error;
                if (summonContext.IgnoreBlockingOnSpawn == false && summonedProto.Bounds.CollisionType == BoundsCollisionType.Blocking)
                {
                    if (region.IsLocationClear(bounds, pathFlags, PositionCheckFlags.CheckCanBlockedEntity) == false)
                        return IsInPositionForPowerResult.BadTargetPosition;
                }
                else if (pathFlags != 0)
                {
                    if (region.IsLocationClear(bounds, pathFlags, PositionCheckFlags.None) == false)
                        return IsInPositionForPowerResult.BadTargetPosition;
                }
            }

            return IsInPositionForPowerResult.Success;
        }

        private static bool IsInRangeToActivatePower(Power power, WorldEntity target, Vector3 position)
        {
            if (target != null && power.AlwaysTargetsMousePosition)
            {
                if (target.IsInWorld == false) return false;
                return power.IsInRange(target, RangeCheckType.Activation);
            }
            else if (power.IsMelee)
                return true;

            return power.IsInRange(position, RangeCheckType.Activation);
        }

        public virtual PowerUseResult CanActivatePower(Power power, ulong targetId, Vector3 targetPosition, 
            PowerActivationSettingsFlags flags = PowerActivationSettingsFlags.None, ulong itemSourceId = 0)
        {
            var powerRef = power.PrototypeDataRef;
            var powerProto = power.Prototype;
            if (powerProto == null)
            {
                Logger.Warn($"Unable to get the prototype for a power! Power: [{power}]");
                return PowerUseResult.AbilityMissing;
            }

            var targetingProto = powerProto.GetTargetingStyle();
            if (targetingProto == null)
            {
                Logger.Warn($"Unable to get the targeting prototype for a power! Power: [{power}]");
                return PowerUseResult.GenericError;
            }

            if (IsSimulated == false) return PowerUseResult.OwnerNotSimulated;
            if (GetPower(powerRef) == null) return PowerUseResult.AbilityMissing;

            if (targetingProto.TargetingShape == TargetingShapeType.Self)
                targetId = Id;
            else
                if (IsInWorld == false) return PowerUseResult.RestrictiveCondition;

            var triggerResult = CanTriggerPower(powerProto, power, flags);
            if (triggerResult != PowerUseResult.Success)
                return triggerResult;

            if (power.IsExclusiveActivation)
            {
                if (IsExecutingPower)
                {
                    var activePower = GetPower(ActivePowerRef);
                    if (activePower == null)
                    {
                        Logger.Warn($"Agent has m_activePowerRef set, but is missing the power in its power collection! Power: [{GameDatabase.GetPrototypeName(ActivePowerRef)}] Agent: [{this}]");
                        return PowerUseResult.PowerInProgress;
                    }

                    if (activePower.IsTravelPower)
                    {
                        if (activePower.IsEnding == false)
                            activePower.EndPower(EndFlag.ExplicitCancel | EndFlag.Interrupting);
                    }
                    else
                        return PowerUseResult.PowerInProgress;
                }

                if (Game == null) return PowerUseResult.GenericError;
                var activateTime = Game.CurrentTime - power.LastActivateGameTime;
                var animationTime = power.AnimationTime;
                if (activateTime < animationTime)
                    return PowerUseResult.MinimumReactivateTime;
            }

            WorldEntity target = null;
            if (targetId != InvalidId)
                target = Game.EntityManager.GetEntity<WorldEntity>(targetId);

            if (power.IsItemPower)
            {
                if (itemSourceId == InvalidId)
                {
                    Logger.Warn($"Power is an ItemPower but no itemSourceId specified - {power}");
                    return PowerUseResult.ItemUseRestricted;
                }

                var item = Game.EntityManager.GetEntity<Item>(itemSourceId);
                if (item == null) return PowerUseResult.ItemUseRestricted;

                var powerUse = flags.HasFlag(PowerActivationSettingsFlags.Flag7) == false;
                if (powerRef == item.OnUsePower && item.CanUse(this, powerUse) == false)
                    return PowerUseResult.ItemUseRestricted;
            }

            var result = IsInPositionForPower(power, target, targetPosition);
            if (result == IsInPositionForPowerResult.OutOfRange || result == IsInPositionForPowerResult.NoPowerLOS)
                return PowerUseResult.OutOfPosition;
            else if (result == IsInPositionForPowerResult.BadTargetPosition)
                return PowerUseResult.BadTarget;

            return power.CanActivate(target, targetPosition, flags);
        }

        public InteractionResult StartInteractionWith(EntityDesc interacteeDesc, InteractionFlags flags, bool inRange, InteractionMethod method)
        {
            if (interacteeDesc.IsValid == false) return InteractionResult.Failure;
            return PreAttemptInteractionWith(interacteeDesc, flags, method);
            // switch result for client only
        }

        private InteractionResult PreAttemptInteractionWith(EntityDesc interacteeDesc, InteractionFlags flags, InteractionMethod method)
        {
            var interactee = interacteeDesc.GetEntity<WorldEntity>(Game);
            if (interactee != null)
            {
                // UpdateServerAvatarState client only
                return interactee.AttemptInteractionBy(new EntityDesc(this), flags, method);
            }
            // IsRemoteValid client only
            return InteractionResult.Failure;
        }

        internal bool StartThrowing(ulong entityId)
=======
        internal int GetPowerRank(PrototypeId power)
>>>>>>> fb4ec13b
        {
            throw new NotImplementedException();
        }

<<<<<<< HEAD
        public override PowerUseResult ActivatePower(Power power, in PowerActivationSettings powerSettings)
        {
            var result = base.ActivatePower(power, powerSettings);
            if (result != PowerUseResult.Success && result != PowerUseResult.ExtraActivationFailed)
            {
                Logger.Warn($"Power [{power}] for entity [{this}] failed to properly activate. Result = {result}");
                ActivePowerRef = PrototypeId.Invalid;
            }
            else if (power.IsExclusiveActivation)
            {
                if (IsInWorld)
                    ActivePowerRef = power.PrototypeDataRef;
                else
                    Logger.Warn($"Trying to set the active power for an Agent that is not in the world. " +
                        $"Check to see if there's *anything* that can happen in the course of executing the power that can take them out of the world.\n Agent: {this}");
            }
            return result;
        }
    }

    public enum IsInPositionForPowerResult
    {
        Error,
        Success,
        BadTargetPosition,
        OutOfRange,
        NoPowerLOS
=======
        internal int ComputePowerRank(PowerProgressionInfo powerInfo, int powerSpecIndexActive)
        {
            throw new NotImplementedException();
        }
>>>>>>> fb4ec13b
    }
}<|MERGE_RESOLUTION|>--- conflicted
+++ resolved
@@ -60,7 +60,9 @@
             }
         }
 
-<<<<<<< HEAD
+        public int PowerSpecIndexActive { get; internal set; }
+
+        // New
         public override bool CanMove
         {
             get 
@@ -105,11 +107,6 @@
 
         public AssetId OriginalWorldAsset { get; private set; }
 
-=======
-        public int PowerSpecIndexActive { get; internal set; }
-
-        // New
->>>>>>> fb4ec13b
         public Agent(Game game) : base(game) { }
 
         public override bool Initialize(EntitySettings settings)
@@ -383,7 +380,16 @@
             return base.InitInventories(populateInventories);
         }
 
-<<<<<<< HEAD
+        internal int GetPowerRank(PrototypeId power)
+        {
+            throw new NotImplementedException();
+        }
+
+        internal int ComputePowerRank(PowerProgressionInfo powerInfo, int powerSpecIndexActive)
+        {
+            throw new NotImplementedException();
+        }
+
         public IsInPositionForPowerResult IsInPositionForPower(Power power, WorldEntity target, Vector3 targetPosition)
         {
             var targetingProto = power.TargetingStylePrototype;
@@ -568,14 +574,10 @@
         }
 
         internal bool StartThrowing(ulong entityId)
-=======
-        internal int GetPowerRank(PrototypeId power)
->>>>>>> fb4ec13b
         {
             throw new NotImplementedException();
         }
 
-<<<<<<< HEAD
         public override PowerUseResult ActivatePower(Power power, in PowerActivationSettings powerSettings)
         {
             var result = base.ActivatePower(power, powerSettings);
@@ -603,11 +605,5 @@
         BadTargetPosition,
         OutOfRange,
         NoPowerLOS
-=======
-        internal int ComputePowerRank(PowerProgressionInfo powerInfo, int powerSpecIndexActive)
-        {
-            throw new NotImplementedException();
-        }
->>>>>>> fb4ec13b
     }
 }