﻿using System.Text;
using Gazillion;
using MHServerEmu.Core.Extensions;
using MHServerEmu.Core.Helpers;
using MHServerEmu.Core.Logging;
using MHServerEmu.Core.Serialization;
using MHServerEmu.Core.System.Random;
using MHServerEmu.Core.VectorMath;
using MHServerEmu.Games.Common;
using MHServerEmu.Games.Dialog;
using MHServerEmu.Games.Entities.Inventories;
using MHServerEmu.Games.Entities.Items;
using MHServerEmu.Games.Entities.Locomotion;
using MHServerEmu.Games.Entities.PowerCollections;
using MHServerEmu.Games.Events;
using MHServerEmu.Games.Events.Templates;
using MHServerEmu.Games.GameData;
using MHServerEmu.Games.GameData.Calligraphy;
using MHServerEmu.Games.GameData.Prototypes;
using MHServerEmu.Games.GameData.Tables;
using MHServerEmu.Games.Network;
using MHServerEmu.Games.Powers;
using MHServerEmu.Games.Properties;
using MHServerEmu.Games.Regions;
using MHServerEmu.Games.Social.Guilds;

namespace MHServerEmu.Games.Entities.Avatars
{
    public class Avatar : Agent
    {
        private static readonly Logger Logger = LogManager.CreateLogger();
        private static readonly TimeSpan StandardContinuousPowerRecheckDelay = TimeSpan.FromMilliseconds(150);

        private readonly EventPointer<ActivateSwapInPowerEvent> _activateSwapInPowerEvent = new();
        private readonly EventPointer<RecheckContinuousPowerEvent> _recheckContinuousPowerEvent = new();
        private readonly EventPointer<AvatarEnteredRegionEvent> _avatarEnteredRegionEvent = new();

        private RepString _playerName;
        private ulong _ownerPlayerDbId;
        private List<AbilityKeyMapping> _abilityKeyMappingList = new();

        private ulong _guildId = GuildMember.InvalidGuildId;
        private string _guildName = string.Empty;
        private GuildMembership _guildMembership = GuildMembership.eGMNone;
        private readonly PendingPowerData _continuousPowerData = new();
        private readonly PendingAction _pendingAction = new();

        public uint AvatarWorldInstanceId { get; } = 1;
        public string PlayerName { get => _playerName.Get(); }
        public ulong OwnerPlayerDbId { get => _ownerPlayerDbId; }
        public AbilityKeyMapping CurrentAbilityKeyMapping { get => _abilityKeyMappingList.FirstOrDefault(); }   // TODO: Save reference
        public Agent CurrentTeamUpAgent { get => GetTeamUpAgent(Properties[PropertyEnum.AvatarTeamUpAgent]); }
        public AvatarPrototype AvatarPrototype { get => Prototype as AvatarPrototype; }
        public int PrestigeLevel { get => Properties[PropertyEnum.AvatarPrestigeLevel]; }
        public override bool IsAtLevelCap { get => CharacterLevel >= GetAvatarLevelCap(); }

        public bool IsUsingGamepadInput { get; set; } = false;
        public PrototypeId CurrentTransformMode { get; private set; } = PrototypeId.Invalid;

        public override bool IsMovementAuthoritative => false;
        public override bool CanBeRepulsed => false;
        public override bool CanRepulseOthers => false;

        public bool IsContinuouslyAttacking { get => _continuousPowerData.PowerProtoRef != PrototypeId.Invalid; }
        public PrototypeId ContinuousPowerDataRef { get => _continuousPowerData.PowerProtoRef; }
        public ulong ContinuousAttackTarget { get => _continuousPowerData.TargetId; }

        public Power PendingPower { get => GetPower(_pendingAction.PowerProtoRef); }
        public PrototypeId PendingPowerDataRef { get => _pendingAction.PowerProtoRef; }
        public PendingActionState PendingActionState { get => _pendingAction.PendingActionState; }

        public PrototypeId TeamUpPowerRef { get => GameDatabase.GlobalsPrototype.TeamUpSummonPower; }
        public PrototypeId UltimatePowerRef { get => AvatarPrototype.UltimatePowerRef; }

        public Avatar(Game game) : base(game) { }

        public override bool Initialize(EntitySettings settings)
        {
            base.Initialize(settings);


            return true;
        }

        public override void OnPostInit(EntitySettings settings)
        {
            base.OnPostInit(settings);

            // TODO: Clean up this hardcoded mess

            AvatarPrototype avatarProto = AvatarPrototype;

            // Properties
            // AvatarLastActiveTime is needed for missions to show up in the tracker
            Properties[PropertyEnum.AvatarLastActiveCalendarTime] = 1509657924421;  // Nov 02 2017 21:25:24 GMT+0000
            Properties[PropertyEnum.AvatarLastActiveTime] = 161351646299;

            Properties[PropertyEnum.CombatLevel] = 60;

            // Add base stats to compensate for the lack of equipment
            Properties[PropertyEnum.DamageRating] = 2500f;
<<<<<<< HEAD
            Properties[PropertyEnum.DamagePctBonusVsBosses] = 100f; // 4f
            Properties[PropertyEnum.Defense, (int)DamageType.Any] = 15000f;
            Properties[PropertyEnum.DefenseChangePercent, (int)DamageType.Any] = 5f;
=======
            Properties[PropertyEnum.DamagePctBonusVsBosses] = 4f;
>>>>>>> 39e6cd87
            Properties[PropertyEnum.CritChancePctAdd] = 0.25f;
            Properties[PropertyEnum.SuperCritChancePctAdd] = 0.35f;
            Properties[PropertyEnum.HealthMaxMagnitudeDCL] = 1f + MathF.Max(Game.CustomGameOptions.AvatarHealthMaxMagnitudeBonus, 0f);

            // HACK: Set health to max for new avatars
            if (Properties[PropertyEnum.Health] == 0)
                Properties[PropertyEnum.Health] = Properties[PropertyEnum.HealthMaxOther];

            // Resources
            // Ger primary resources defaults from PrimaryResourceBehaviors
            foreach (PrototypeId manaBehaviorId in avatarProto.PrimaryResourceBehaviors)
            {
                var behaviorPrototype = GameDatabase.GetPrototype<PrimaryResourceManaBehaviorPrototype>(manaBehaviorId);
                Curve manaCurve = GameDatabase.GetCurve(behaviorPrototype.BaseEndurancePerLevel);
                Properties[PropertyEnum.EnduranceBase, (int)behaviorPrototype.ManaType] = manaCurve.GetAt(60);
            }
;
            // Set primary resources
            Properties[PropertyEnum.EnduranceMaxOther] = Properties[PropertyEnum.EnduranceBase];
            Properties[PropertyEnum.EnduranceMax] = Properties[PropertyEnum.EnduranceMaxOther];
            Properties[PropertyEnum.Endurance] = Properties[PropertyEnum.EnduranceMax];
            Properties[PropertyEnum.EnduranceMaxOther, (int)ManaType.Type2] = Properties[PropertyEnum.EnduranceBase, (int)ManaType.Type2];
            Properties[PropertyEnum.EnduranceMax, (int)ManaType.Type2] = Properties[PropertyEnum.EnduranceMaxOther, (int)ManaType.Type2];
            Properties[PropertyEnum.Endurance, (int)ManaType.Type2] = Properties[PropertyEnum.EnduranceMax, (int)ManaType.Type2];

            // Secondary resource base is already present in the prototype's property collection as a curve property
            Properties[PropertyEnum.SecondaryResourceMax] = Properties[PropertyEnum.SecondaryResourceMaxBase];
            Properties[PropertyEnum.SecondaryResource] = Properties[PropertyEnum.SecondaryResourceMax];

            // Stats
            foreach (PrototypeId entryId in avatarProto.StatProgressionTable)
            {
                var entry = entryId.As<StatProgressionEntryPrototype>();

                if (entry.DurabilityValue > 0)
                    Properties[PropertyEnum.StatDurability] = entry.DurabilityValue;

                if (entry.StrengthValue > 0)
                    Properties[PropertyEnum.StatStrength] = entry.StrengthValue;

                if (entry.FightingSkillsValue > 0)
                    Properties[PropertyEnum.StatFightingSkills] = entry.FightingSkillsValue;

                if (entry.SpeedValue > 0)
                    Properties[PropertyEnum.StatSpeed] = entry.SpeedValue;

                if (entry.EnergyProjectionValue > 0)
                    Properties[PropertyEnum.StatEnergyProjection] = entry.EnergyProjectionValue;

                if (entry.IntelligenceValue > 0)
                    Properties[PropertyEnum.StatIntelligence] = entry.IntelligenceValue;
            }

            // REMOVEME
            // Unlock all stealable powers for Rogue
            if (avatarProto.StealablePowersAllowed.HasValue())
            {
                foreach (PrototypeId stealablePowerInfoProtoRef in avatarProto.StealablePowersAllowed)
                {
                    var stealablePowerInfo = stealablePowerInfoProtoRef.As<StealablePowerInfoPrototype>();
                    Properties[PropertyEnum.StolenPowerAvailable, stealablePowerInfo.Power] = true;
                }
            }

            // Initialize AbilityKeyMapping
            if (_abilityKeyMappingList.Count == 0)
            {
                AbilityKeyMapping abilityKeyMapping = new();
                abilityKeyMapping.SlotDefaultAbilities(this);
                _abilityKeyMappingList.Add(abilityKeyMapping);
            }
        }

        protected override void BindReplicatedFields()
        {
            base.BindReplicatedFields();

            _playerName.Bind(this, AOINetworkPolicyValues.AOIChannelProximity | AOINetworkPolicyValues.AOIChannelParty | AOINetworkPolicyValues.AOIChannelOwner);
        }

        protected override void UnbindReplicatedFields()
        {
            base.UnbindReplicatedFields();

            _playerName.Unbind();
        }

        public override bool Serialize(Archive archive)
        {
            bool success = base.Serialize(archive);

            if (archive.IsTransient)
            {
                success &= Serializer.Transfer(archive, ref _playerName);
                success &= Serializer.Transfer(archive, ref _ownerPlayerDbId);

                // There is an unused string here that is always empty
                string emptyString = string.Empty;
                success &= Serializer.Transfer(archive, ref emptyString);
                if (emptyString != string.Empty)
                    Logger.Warn($"Serialize(): emptyString is not empty!");

                if (archive.IsReplication)
                    success &= GuildMember.SerializeReplicationRuntimeInfo(archive, ref _guildId, ref _guildName, ref _guildMembership);
            }

            success &= Serializer.Transfer(archive, ref _abilityKeyMappingList);

            return success;
        }

        public void SetPlayer(Player player)
        {
            _playerName.Set(player.GetName());
            _ownerPlayerDbId = player.DatabaseUniqueId;
        }

        public void SetTutorialProps(HUDTutorialPrototype hudTutorialProto)
        {
            if (hudTutorialProto.AllowMovement == false)
                Properties[PropertyEnum.TutorialImmobilized] = true;
            if (hudTutorialProto.AllowPowerUsage == false)
                Properties[PropertyEnum.TutorialPowerLock] = true;
            if (hudTutorialProto.AllowTakingDamage == false)
                Properties[PropertyEnum.TutorialInvulnerable] = true;
        }

        public void ResetTutorialProps()
        {
            Properties.RemoveProperty(PropertyEnum.TutorialImmobilized);
            Properties.RemoveProperty(PropertyEnum.TutorialPowerLock);
            Properties.RemoveProperty(PropertyEnum.TutorialInvulnerable);
        }

        #region World and Positioning

        public override bool CanMove()
        {
            if (base.CanMove() == false)
                return IsInPendingActionState(PendingActionState.FindingLandingSpot);

            return PendingActionState != PendingActionState.VariableActivation && PendingActionState != PendingActionState.AvatarSwitchInProgress;
        }

        public override ChangePositionResult ChangeRegionPosition(Vector3? position, Orientation? orientation, ChangePositionFlags flags = ChangePositionFlags.None)
        {
            if (RegionLocation.IsValid() == false)
                return Logger.WarnReturn(ChangePositionResult.NotChanged, "ChangeRegionPosition(): Cannot change region position without entering the world first");

            // We only need to do AOI processing if the avatar is changing its position
            if (position == null)
            {
                if (orientation != null)
                    return base.ChangeRegionPosition(position, orientation, flags);
                else
                    return Logger.WarnReturn(ChangePositionResult.NotChanged, "ChangeRegionPosition(): No position or orientation provided");
            }

            // Get player for AOI update
            Player player = GetOwnerOfType<Player>();
            if (player == null) return Logger.WarnReturn(ChangePositionResult.NotChanged, "ChangeRegionPosition(): player == null");

            ChangePositionResult result;

            if (player.AOI.ContainsPosition(position.Value))
            {
                // Do a normal position change and update AOI if the position is loaded
                result = base.ChangeRegionPosition(position, orientation, flags);
                if (result == ChangePositionResult.PositionChanged)
                    player.AOI.Update(RegionLocation.Position);
            }
            else
            {
                // If we are moving outside of our AOI, start a teleport and exit world.
                // The avatar will be put back into the world when all cells at the destination are loaded.
                if (RegionLocation.Region.GetCellAtPosition(position.Value) == null)
                    return Logger.WarnReturn(ChangePositionResult.InvalidPosition, $"ChangeRegionPosition(): Invalid position {position.Value}");

                player.BeginTeleport(RegionLocation.RegionId, position.Value, orientation != null ? orientation.Value : Orientation.Zero);
                ExitWorld();
                player.AOI.Update(position.Value);
                result = ChangePositionResult.Teleport;
            }

            return result;
        }

        public bool DoDeathRelease(DeathReleaseRequestType requestType)
        {
            // Resurrect
            if (Resurrect() == false)
                return Logger.WarnReturn(false, $"DoDeathRelease(): Failed to resurrect avatar {this}");

            // Move to waypoint or some other place depending on the request and the region prototype
            Region region = Region;
            if (region == null) return Logger.WarnReturn(false, "DoDeathRelease(): region == null");

            Player owner = GetOwnerOfType<Player>();
            if (owner == null) return Logger.WarnReturn(false, "DoDeathRelease(): owner == null");

            switch (requestType)
            {
                case DeathReleaseRequestType.Checkpoint:
                    AvatarOnKilledInfoPrototype avatarOnKilledInfo = region.GetAvatarOnKilledInfo();
                    if (avatarOnKilledInfo == null) return Logger.WarnReturn(false, "DoDeathRelease(): avatarOnKilledInfo == null");

                    if (avatarOnKilledInfo.DeathReleaseBehavior == DeathReleaseBehavior.ReturnToWaypoint)
                    {
                        // Find the target for our respawn teleport
                        PrototypeId deathReleaseTarget = FindDeathReleaseTarget();
                        Logger.Debug($"DoDeathRelease(): {deathReleaseTarget.GetName()}");
                        if (deathReleaseTarget == PrototypeId.Invalid)
                            return Logger.WarnReturn(false, "DoDeathRelease(): Failed to find a target to move to");

                        Transition.TeleportToLocalTarget(owner, region.Prototype.StartTarget);
                    }
                    else 
                    {
                        return Logger.WarnReturn(false, $"DoDeathRelease(): Unimplemented behavior {avatarOnKilledInfo.DeathReleaseBehavior}");
                    }

                    break;

                default:
                    return Logger.WarnReturn(false, $"DoDeathRelease(): Unimplemented request type {requestType}");
            }

            return true;
        }

        private PrototypeId FindDeathReleaseTarget()
        {
            Region region = Region;
            if (region == null) return Logger.WarnReturn(PrototypeId.Invalid, "FindDeathReleaseTarget(): region == null");

            Area area = Area;
            if (area == null) return Logger.WarnReturn(PrototypeId.Invalid, "FindDeathReleaseTarget(): area == null");

            Cell cell = Cell;
            if (cell == null) return Logger.WarnReturn(PrototypeId.Invalid, "FindDeathReleaseTarget(): cell == null");

            // TODO: Add more overrides sources (DividedStartLocations, RegionStartTargetOverride property, etc.)

            // Check if there is an area / cell override
            PrototypeId areaRespawnOverride = area.GetRespawnOverride(cell);
            if (areaRespawnOverride != PrototypeId.Invalid)
                return areaRespawnOverride;

            // Check if there is a region-wide override
            if (region.Prototype.RespawnOverride != PrototypeId.Invalid)
                return region.Prototype.RespawnOverride;

            // Fall back to the region's start target as the last resort
            return region.Prototype.StartTarget;
        }

        #endregion

        #region Powers

        public bool PerformPreInteractPower(WorldEntity target, bool hasDialog)
        {
            var player = GetOwnerOfType<Player>();
            if (player == null) return false;

            var targetProto = target.WorldEntityPrototype;
            if (targetProto == null || IsExecutingPower) return false;

            var powerRef = targetProto.PreInteractPower;
            var powerProto = GameDatabase.GetPrototype<PowerPrototype>(powerRef);
            if (powerProto == null) return false;

            if (HasPowerInPowerCollection(powerRef) == false)
                AssignPower(powerRef, new(0, CharacterLevel, CombatLevel));

            if (powerProto.Activation != PowerActivationType.Passive)
            {
                PowerActivationSettings settings = new(Id, RegionLocation.Position, RegionLocation.Position);
                settings.Flags |= PowerActivationSettingsFlags.NotifyOwner;
                var result = ActivatePower(powerRef, ref settings);
                if (result != PowerUseResult.Success)
                    return Logger.WarnReturn(false, $"PerformPreInteractPower ActivatePower [{powerRef}] = {result}");
            }
            
            player.Properties[PropertyEnum.InteractTargetId] = target.Id;
            player.Properties[PropertyEnum.InteractHasDialog] = hasDialog;

            return true;
        }

        public bool PreInteractPowerEnd()
        {
            var player = GetOwnerOfType<Player>();
            if (player == null) return false;

            ulong targetId = player.Properties[PropertyEnum.InteractTargetId];
            player.Properties.RemoveProperty(PropertyEnum.InteractTargetId);
            player.Properties.RemoveProperty(PropertyEnum.InteractHasDialog);

            var targetEntity = Game.EntityManager.GetEntity<WorldEntity>(targetId);
            if (targetEntity == null) return false;

            player.Properties[PropertyEnum.InteractReadyForTargetId] = targetId;

            if (player.InterestedInEntity(this, AOINetworkPolicyValues.AOIChannelOwner))
                player.SendMessage(NetMessageOnPreInteractPowerEnd.CreateBuilder()
                    .SetIdTargetEntity(targetId)
                    .SetAvatarIndex(0).Build());

            return true;
        }

        public override bool OnPowerAssigned(Power power)
        {
            if (base.OnPowerAssigned(power) == false)
                return false;

            // Set charges to max if the assigned power uses charges
            if (Properties.HasProperty(new PropertyId(PropertyEnum.PowerChargesMax, power.PrototypeDataRef)) == false)
            {
                GlobalsPrototype globalsPrototype = GameDatabase.GlobalsPrototype;
                if (globalsPrototype == null) return Logger.WarnReturn(false, "OnPowerAssigned(): globalsPrototype == null");

                int powerChargesMax = power.Properties[PropertyEnum.PowerChargesMax, globalsPrototype.PowerPrototype];
                if (powerChargesMax > 0)
                {
                    PowerPrototype powerProto = power.Prototype;
                    if (powerProto?.CooldownOnPlayer == true)
                        Logger.Warn($"OnPowerAssigned(): CooldownOnPlayer not supported on power with charges.\n{power}");

                    Properties[PropertyEnum.PowerChargesAvailable, power.PrototypeDataRef] = powerChargesMax;
                    Properties[PropertyEnum.PowerChargesMax, power.PrototypeDataRef] = powerChargesMax;
                }
            }

            return true;
        }

        public override void ActivatePostPowerAction(Power power, EndPowerFlags flags)
        {
            base.ActivatePostPowerAction(power, flags);

            if (_continuousPowerData.PowerProtoRef == PrototypeId.Invalid)
                return;

            if (power.IsProcEffect() || power.IsItemPower())
                return;

            if (_continuousPowerData.PowerProtoRef == power.PrototypeDataRef && power.TriggersComboPowerOnEvent(PowerEventType.OnPowerEnd))
                return;

            if (flags.HasFlag(EndPowerFlags.ExplicitCancel) && power.IsRecurring() == false)
                return;

            if (flags.HasFlag(EndPowerFlags.ExitWorld) || flags.HasFlag(EndPowerFlags.Unassign))
                return;

            CheckContinuousPower();
        }

        public override void UpdateRecurringPowerApplication(PowerApplication powerApplication, PrototypeId powerProtoRef)
        {
            base.UpdateRecurringPowerApplication(powerApplication, powerProtoRef);

            // Update target from continuous power
            if (powerProtoRef == _continuousPowerData.PowerProtoRef)
            {
                powerApplication.TargetEntityId = _continuousPowerData.TargetId;
                powerApplication.TargetPosition = _continuousPowerData.TargetPosition;
            }
        }

        public override bool ShouldContinueRecurringPower(Power power, ref EndPowerFlags flags)
        {
            if (base.ShouldContinueRecurringPower(power, ref flags) == false)
                return false;

            if (power == null) return Logger.WarnReturn(false, "ShouldContinueRecurringPower(): power == null");

            AvatarPrototype avatarPrototype = AvatarPrototype;
            if (avatarPrototype.PrimaryResourceBehaviors.IsNullOrEmpty())
                return Logger.WarnReturn(false, "ShouldContinueRecurringPower(): avatarPrototype.PrimaryResourceBehaviors.IsNullOrEmpty()");

            // Check endurance (mana) costs
            foreach (PrototypeId primaryManaBehaviorProtoRef in avatarPrototype.PrimaryResourceBehaviors)
            {
                var primaryManaBehaviorProto = primaryManaBehaviorProtoRef.As<PrimaryResourceManaBehaviorPrototype>();
                if (primaryManaBehaviorProto == null)
                {
                    Logger.Warn("ShouldContinueRecurringPower(): primaryManaBehaviorProto == null");
                    continue;
                }

                float endurance = Properties[PropertyEnum.Endurance, (int)primaryManaBehaviorProto.ManaType];
                float enduranceCost = power.GetEnduranceCost(primaryManaBehaviorProto.ManaType, true);

                if (endurance < enduranceCost)
                {
                    flags |= EndPowerFlags.ExplicitCancel;
                    flags |= EndPowerFlags.NotEnoughEndurance;
                    return false;
                }
            }

            // Check if continuous power changed
            if (ContinuousPowerDataRef != power.PrototypeDataRef)
            {
                TimeSpan timeSinceLastActivation = Game.CurrentTime - power.LastActivateGameTime;

                if (power.GetChannelMinTime() > timeSinceLastActivation)
                    return true;

                flags |= EndPowerFlags.ExplicitCancel;
                return false;
            }

            // Check power's CanTriggerEval
            return power.CheckCanTriggerEval();
        }

        public void SetContinuousPower(PrototypeId powerProtoRef, ulong targetId, Vector3 targetPosition, uint randomSeed, bool notifyOwner = false)
        {
            // Validate client input
            Power power = GetPower(powerProtoRef);

            if (powerProtoRef != PrototypeId.Invalid && power == null)
                return;

            if (power != null && ((power.IsContinuous() || power.IsRecurring()) == false))
                return;

            // Check if anything changed
            bool noChanges = true;
            noChanges &= powerProtoRef == _continuousPowerData.PowerProtoRef;
            noChanges &= targetId == _continuousPowerData.TargetId;
            noChanges &= targetId == InvalidId && Vector3.DistanceSquared2D(_continuousPowerData.TargetPosition, targetPosition) <= 16f;
            if (noChanges)
                return;

            // Update data
            _continuousPowerData.SetData(powerProtoRef, targetId, targetPosition, InvalidId);
            _continuousPowerData.RandomSeed = randomSeed;

            if (_continuousPowerData.PowerProtoRef != PrototypeId.Invalid)
                ScheduleRecheckContinuousPower(StandardContinuousPowerRecheckDelay);

            // Notify clients
            PlayerConnectionManager networkManager = Game.NetworkManager;
            IEnumerable<PlayerConnection> interestedClients = networkManager.GetInterestedClients(this, AOINetworkPolicyValues.AOIChannelProximity, notifyOwner == false);
            if (interestedClients.Any() == false) return;

            // NOTE: Although NetMessageCancelPower is not an archive, it uses power prototype enums
            var continuousPowerUpdateMessage = NetMessageContinuousPowerUpdateToClient.CreateBuilder()
                .SetIdAvatar(Id)
                .SetPowerPrototypeId((ulong)powerProtoRef)
                .SetIdTargetEntity(targetId)
                .SetTargetPosition(targetPosition.ToNetStructPoint3())
                .SetRandomSeed(randomSeed)
                .Build();

            networkManager.SendMessageToMultiple(interestedClients, continuousPowerUpdateMessage);
        }

        public void ClearContinuousPower()
        {
            _continuousPowerData.SetData(PrototypeId.Invalid, InvalidId, Vector3.Zero, InvalidId);
            _continuousPowerData.RandomSeed = 0;

            if (_recheckContinuousPowerEvent.IsValid)
                Game.GameEventScheduler.CancelEvent(_recheckContinuousPowerEvent);
        }

        public void CheckContinuousPower()
        {
            // We could make this a bit cleaner with just a little bit of goto... After all... why not? Why shouldn't I?
            if (IsInWorld && _continuousPowerData.PowerProtoRef != PrototypeId.Invalid)
            {
                ulong targetId = _continuousPowerData.TargetId;
                Vector3 targetPosition = _continuousPowerData.TargetPosition;

                Power continuousPower = GetPower(_continuousPowerData.PowerProtoRef);
                if (continuousPower == null)
                {
                    Logger.Warn(string.Format(
                        "CheckContinuousPower(): Could not find continuous power to activate after previous power end.\nAvatar: {0}\nPower proto:{1}",
                        this,
                        GameDatabase.GetPrototypeName(_continuousPowerData.PowerProtoRef)));
                    return;
                }

                // We should either have no active power or the continuous powers needs to be recurring
                if (IsExecutingPower == false || (ActivePowerRef == _continuousPowerData.PowerProtoRef && continuousPower.IsRecurring()))
                {
                    WorldEntity target = Game.EntityManager.GetEntity<WorldEntity>(targetId);

                    bool targetIsValid = true;

                    bool targetIsAvailable = target != null && target.IsInWorld && target.IsTargetable(this);
                    if (continuousPower.NeedsTarget())
                    {
                        // The power needs a target and the specified target is not available
                        if (targetIsAvailable == false)
                            targetIsValid = false;
                    }
                    else if (targetId != InvalidId && targetIsAvailable == false)
                    {
                        // The power does not need a target, but it has one anyway, but it is not available
                        targetIsValid = false;
                    }

                    if (targetIsValid)
                    {
                        if (target?.RegionLocation.IsValid() == true)
                        {
                            // Update target position
                            switch (continuousPower.GetTargetingShape())
                            {
                                case TargetingShapeType.Self:
                                case TargetingShapeType.SingleTarget:
                                    targetPosition = target.RegionLocation.Position;
                                    break;

                                case TargetingShapeType.SkillShot:
                                case TargetingShapeType.SkillShotAlongGround:
                                    if (continuousPower.AlwaysTargetsMousePosition() == false)
                                        targetPosition = target.RegionLocation.Position;
                                    break;

                                default:
                                    if (continuousPower.AlwaysTargetsMousePosition() == false)
                                        targetPosition = target.RegionLocation.ProjectToFloor();
                                    break;
                            }
                        }

                        if (continuousPower.IsActive && continuousPower.IsRecurring())
                        {
                            // Update target position for recurring powers
                            _continuousPowerData.SetData(_continuousPowerData.PowerProtoRef, _continuousPowerData.TargetId,
                                targetPosition, _continuousPowerData.SourceItemId);
                        }
                        else
                        {
                            // Activate the power again
                            PowerActivationSettings settings = new(targetId, targetPosition, RegionLocation.Position);
                            settings.PowerRandomSeed = _continuousPowerData.RandomSeed;
                            settings.Flags |= PowerActivationSettingsFlags.Continuous;

                            // Update random seed
                            GRandom random = new((int)_continuousPowerData.RandomSeed);
                            _continuousPowerData.RandomSeed = (uint)random.Next(0, 10000);

                            // We omit ActivateContinuousPower(), continuousPower.UpdateContinuousPowerActivationSettings()
                            // and onContinuousPowerResumed becaused they are not really needed on the server.

                            PowerUseResult result = CanActivatePower(continuousPower, targetId, targetPosition);
                            if (result == PowerUseResult.Success)
                                ActivatePower(continuousPower, ref settings);
                            //else
                            //    Logger.Debug($"CheckContinuousPower(): result={result}");
                        }
                    }
                }

                // onContinuousPowerFailedActivate()
            }

            if (_continuousPowerData.PowerProtoRef != PrototypeId.Invalid)
                ScheduleRecheckContinuousPower(StandardContinuousPowerRecheckDelay);
        }

        public bool IsInPendingActionState(PendingActionState pendingActionState)
        {
            return _pendingAction.PendingActionState == pendingActionState;
        }

        public void CancelPendingAction()
        {
            //Logger.Debug("CancelPendingAction()");
            _pendingAction.Clear();
        }

        public PrototypeId GetOriginalPowerFromMappedPower(PrototypeId mappedPowerRef)
        {
            foreach (var kvp in Properties.IteratePropertyRange(PropertyEnum.AvatarMappedPower))
            {
                if ((PrototypeId)kvp.Value != mappedPowerRef) continue;
                Property.FromParam(kvp.Key, 0, out PrototypeId originalPower);
                return originalPower;
            }

            return PrototypeId.Invalid;
        }

        public PrototypeId GetMappedPowerFromOriginalPower(PrototypeId originalPowerRef)
        {
            foreach (var kvp in Properties.IteratePropertyRange(PropertyEnum.AvatarMappedPower, originalPowerRef))
            {
                PrototypeId mappedPowerRef = kvp.Value;

                if (mappedPowerRef == PrototypeId.Invalid)
                    Logger.Warn("GetMappedPowerFromOriginalPower(): mappedPowerRefTemp == PrototypeId.Invalid");

                return mappedPowerRef;
            }

            return PrototypeId.Invalid;
        }

        public override bool HasPowerWithKeyword(PowerPrototype powerProto, PrototypeId keywordProtoRef)
        {
            KeywordPrototype keywordPrototype = GameDatabase.GetPrototype<KeywordPrototype>(keywordProtoRef);
            if (keywordPrototype == null) return Logger.WarnReturn(false, "HasPowerWithKeyword(): keywordPrototype == null");

            // Check if the assigned power has the specified keyword
            Power power = GetPower(powerProto.DataRef);
            if (power != null)
                return power.HasKeyword(keywordPrototype);

            // Check if there are any keyword override in our properties
            int powerKeywordChange = Properties[PropertyEnum.PowerKeywordChange, powerProto.DataRef, keywordProtoRef];

            return powerKeywordChange == (int)TriBool.True || (powerProto.HasKeyword(keywordPrototype) && powerKeywordChange != (int)TriBool.False);
        }

        public override bool HasPowerInPowerProgression(PrototypeId powerRef)
        {
            if (GameDataTables.Instance.PowerOwnerTable.GetPowerProgressionEntry(PrototypeDataRef, powerRef) != null)
                return true;

            if (GameDataTables.Instance.PowerOwnerTable.GetTalentEntry(PrototypeDataRef, powerRef) != null)
                return true;

            return false;
        }

        public override bool GetPowerProgressionInfo(PrototypeId powerProtoRef, out PowerProgressionInfo info)
        {
            info = new();

            if (powerProtoRef == PrototypeId.Invalid)
                return Logger.WarnReturn(false, "GetPowerProgressionInfo(): powerProtoRef == PrototypeId.Invalid");

            AvatarPrototype avatarProto = AvatarPrototype;
            if (avatarProto == null)
                return Logger.WarnReturn(false, "GetPowerProgressionInfo(): avatarProto == null");

            PrototypeId progressionInfoPower = powerProtoRef;
            PrototypeId mappedPowerRef;

            // Check if this is a mapped power
            PrototypeId originalPowerRef = GetOriginalPowerFromMappedPower(powerProtoRef);
            if (originalPowerRef != PrototypeId.Invalid)
            {
                mappedPowerRef = powerProtoRef;
                progressionInfoPower = originalPowerRef;
            }
            else
            {
                mappedPowerRef = GetMappedPowerFromOriginalPower(powerProtoRef);
            }

            PowerOwnerTable powerOwnerTable = GameDataTables.Instance.PowerOwnerTable;

            // Initialize info
            // Case 1 - Progression Power
            PowerProgressionEntryPrototype powerProgressionEntry = powerOwnerTable.GetPowerProgressionEntry(avatarProto.DataRef, progressionInfoPower);
            if (powerProgressionEntry != null)
            {
                PrototypeId powerTabRef = powerOwnerTable.GetPowerProgressionTab(avatarProto.DataRef, progressionInfoPower);
                if (powerTabRef == PrototypeId.Invalid) return Logger.WarnReturn(false, "GetPowerProgressionInfo(): powerTabRef == PrototypeId.Invalid");

                info.InitForAvatar(powerProgressionEntry, mappedPowerRef, powerTabRef);
                return info.IsValid;
            }

            // Case 2 - Talent
            var talentEntryPair = powerOwnerTable.GetTalentEntryPair(avatarProto.DataRef, progressionInfoPower);
            var talentGroupPair = powerOwnerTable.GetTalentGroupPair(avatarProto.DataRef, progressionInfoPower);
            if (talentEntryPair.Item1 != null && talentGroupPair.Item1 != null)
            {
                info.InitForAvatar(talentEntryPair.Item1, talentGroupPair.Item1, talentEntryPair.Item2, talentGroupPair.Item2);
                return info.IsValid;
            }

            // Case 3 - Non-Progression Power
            info.InitNonProgressionPower(powerProtoRef);
            return info.IsValid;
        }

        public override int GetLatestPowerProgressionVersion()
        {
            if (AvatarPrototype == null) return 0;
            return AvatarPrototype.PowerProgressionVersion;
        }

        public bool IsValidTargetForCurrentPower(WorldEntity target)
        {
            if (_pendingAction.PowerProtoRef != PrototypeId.Invalid && IsInPendingActionState(PendingActionState.Targeting))
            {
                var power = GetPower(_pendingAction.PowerProtoRef);
                if (power == null) return false;
                return power.IsValidTarget(target);
            }
            else
                return IsHostileTo(target);
        }

        private bool AssignDefaultAvatarPowers()
        {
            Player player = GetOwnerOfType<Player>();
            if (player == null) return Logger.WarnReturn(false, "AssignHardcodedPowers(): player == null");

            PlayerPrototype playerPrototype = player.Prototype as PlayerPrototype;
            AvatarPrototype avatarPrototype = AvatarPrototype;

            PowerIndexProperties indexProps = new(0, CharacterLevel, CombatLevel);

            // Add game function powers (the order is the same as captured packets)
            AssignPower(GameDatabase.GlobalsPrototype.AvatarSwapChannelPower, indexProps);
            AssignPower(GameDatabase.GlobalsPrototype.AvatarSwapInPower, indexProps);
            AssignPower(GameDatabase.GlobalsPrototype.ReturnToHubPower, indexProps);
            AssignPower(GameDatabase.GlobalsPrototype.ReturnToFieldPower, indexProps);
            AssignPower(GameDatabase.GlobalsPrototype.TeleportToPartyMemberPower, indexProps);
            AssignPower(GameDatabase.GlobalsPrototype.TeamUpSummonPower, indexProps);
            AssignPower(GameDatabase.GlobalsPrototype.PetTechVacuumPower, indexProps);
            AssignPower(avatarPrototype.ResurrectOtherEntityPower, indexProps);
            AssignPower(avatarPrototype.StatsPower, indexProps);
            AssignPower(GameDatabase.GlobalsPrototype.AvatarHealPower, indexProps);

            // Progression table powers
            foreach (var powerProgressionEntry in avatarPrototype.GetPowersUnlockedAtLevel(-1, true))
                AssignPower(powerProgressionEntry.PowerAssignment.Ability, indexProps);

            // Mapped powers (power replacements from talents)
            // AvatarPrototype -> TalentGroups -> Talents -> Talent -> ActionsTriggeredOnPowerEvent -> PowerEventContext -> MappedPower
            foreach (var talentGroup in avatarPrototype.TalentGroups)
            {
                foreach (var talentEntry in talentGroup.Talents)
                {
                    var talent = talentEntry.Talent.As<SpecializationPowerPrototype>();

                    foreach (var powerEventAction in talent.ActionsTriggeredOnPowerEvent)
                    {
                        if (powerEventAction.PowerEventContext is PowerEventContextMapPowersPrototype mapPowerEvent)
                        {
                            foreach (MapPowerPrototype mapPower in mapPowerEvent.MappedPowers)
                            {
                                AssignPower(mapPower.MappedPower, indexProps);
                            }
                        }
                    }
                }
            }

            // Stolen powers for Rogue
            if (avatarPrototype.StealablePowersAllowed.HasValue())
            {
                foreach (PrototypeId stealablePowerInfoProtoRef in avatarPrototype.StealablePowersAllowed)
                {
                    var stealablePowerInfo = stealablePowerInfoProtoRef.As<StealablePowerInfoPrototype>();
                    AssignPower(stealablePowerInfo.Power, indexProps);
                }
            }

            // Assign hidden passive powers
            if (avatarPrototype.HiddenPassivePowers.HasValue())
            {
                foreach (AbilityAssignmentPrototype abilityAssignmentProto in avatarPrototype.HiddenPassivePowers)
                    AssignPower(abilityAssignmentProto.Ability, indexProps);
            }

            // Travel
            AssignPower(avatarPrototype.TravelPower, indexProps);

            // Emotes
            // Starting emotes
            foreach (AbilityAssignmentPrototype emoteAssignment in playerPrototype.StartingEmotes)
            {
                PrototypeId emoteProtoRef = emoteAssignment.Ability;
                if (GetPower(emoteProtoRef) != null) continue;
                if (AssignPower(emoteProtoRef, indexProps) == null)
                    Logger.Warn($"AssignDefaultAvatarPowers(): Failed to assign starting emote {GameDatabase.GetPrototypeName(emoteProtoRef)} to {this}");
            }

            // Unlockable emotes
            foreach (var kvp in player.Properties.IteratePropertyRange(PropertyEnum.AvatarEmoteUnlocked, PrototypeDataRef))
            {
                Property.FromParam(kvp.Key, 1, out PrototypeId emoteProtoRef);
                if (GetPower(emoteProtoRef) != null) continue;
                if (AssignPower(emoteProtoRef, indexProps) == null)
                    Logger.Warn($"AssignDefaultAvatarPowers(): Failed to assign unlockable emote {GameDatabase.GetPrototypeName(emoteProtoRef)} to {this}");
            }

            return true;
        }

        #endregion

        #region Progression

        public override long AwardXP(long amount, bool showXPAwardedText)
        {
            long awardedAmount = base.AwardXP(amount, showXPAwardedText);

            // Award XP to the current team-up as well if there is one
            CurrentTeamUpAgent?.AwardXP(amount, showXPAwardedText);

            return awardedAmount;
        }

        public static int GetAvatarLevelCap()
        {
            AdvancementGlobalsPrototype advancementProto = GameDatabase.AdvancementGlobalsPrototype;
            return advancementProto != null ? advancementProto.GetAvatarLevelCap() : 0;
        }

        public override long GetLevelUpXPRequirement(int level)
        {
            AdvancementGlobalsPrototype advancementProto = GameDatabase.AdvancementGlobalsPrototype;
            if (advancementProto == null) return Logger.WarnReturn(0, "GetLevelUpXPRequirement(): advancementProto == null");

            return advancementProto.GetAvatarLevelUpXPRequirement(level);
        }

        protected override bool OnLevelUp(int oldLevel, int newLevel)
        {
            Properties[PropertyEnum.Health] = Properties[PropertyEnum.HealthMaxOther];

            // Slot unlocked default abilities
            AbilityKeyMapping currentAbilityKeyMapping = CurrentAbilityKeyMapping;
            if (CurrentAbilityKeyMapping != null)
            {
                foreach (HotkeyData hotkeyData in currentAbilityKeyMapping.GetDefaultAbilities(this, oldLevel))
                {
                    Logger.Debug($"OnLevelUp(): {hotkeyData}");
                    currentAbilityKeyMapping.SetAbilityInAbilitySlot(hotkeyData.AbilityProtoRef, hotkeyData.AbilitySlot);
                }
            }

            SendLevelUpMessage();
            return true;
        }

        protected override void SetCharacterLevel(int characterLevel)
        {
            base.SetCharacterLevel(characterLevel);

            Player owner = GetOwnerOfType<Player>();
            owner?.OnAvatarCharacterLevelChanged(this);
        }

        #endregion

        #region Interaction

        private bool OLD_HandleBowlingBallItem(Player player)
        {
            var bowlingBallProtoRef = (PrototypeId)7835010736274089329; // Entity/Items/Consumables/Prototypes/AchievementRewards/ItemRewards/BowlingBallItem
            var itemPower = (PrototypeId)18211158277448213692; // BowlingBallItemPower
                                                               // itemPower = bowlingBallItem.Item.ActionsTriggeredOnItemEvent.ItemActionSet.Choices.ItemActionUsePower.Power

            // Destroy bowling balls that are already present in the player general inventory
            Inventory inventory = player.GetInventory(InventoryConvenienceLabel.General);

            // A player can't have more than ten balls
            if (inventory.GetMatchingEntities(bowlingBallProtoRef) >= 10) return false;

            // Give the player a new bowling ball
            player.Game.LootManager.GiveItem(player, bowlingBallProtoRef);

            // Assign bowling ball power if the player's avatar doesn't have one
            Avatar avatar = player.CurrentAvatar;
            if (avatar.HasPowerInPowerCollection(itemPower) == false)
                avatar.AssignPower(itemPower, new(0, avatar.CharacterLevel, avatar.CombatLevel));

            return true;
        }

        public override bool UseInteractableObject(ulong entityId, PrototypeId missionRef)
        {
            Player player = GetOwnerOfType<Player>();
            if (player == null) return Logger.WarnReturn(false, "UseInteractableObject(): player == null");

            var region = Region;
            if (region == null)
            {   
                // We need to send NetMessageMissionInteractRelease here, or the client UI will get locked
                player.MissionInteractRelease(this, missionRef);
                return false;
            }

            if (entityId == InvalidId)
            {
                region?.NotificationInteractEvent.Invoke(new(player, missionRef));
                return true;
            }

            var interactableObject = Game.EntityManager.GetEntity<WorldEntity>(entityId);
            if (interactableObject == null || CanInteract(player, interactableObject) == false)
            {
                player.MissionInteractRelease(this, missionRef);
                return false;
            }

            Logger.Trace($"UseInteractableObject(): {this} => {interactableObject}");

            // old hardcode
            if (interactableObject.PrototypeDataRef == (PrototypeId)16537916167475500124) // BowlingBallReturnDispenser
                return OLD_HandleBowlingBallItem(player);
            if (PrototypeName.Contains("DangerRoom")) return false;// fix for scenario crashes                
            // end

            var objectProto = interactableObject.WorldEntityPrototype;
            if (objectProto.PreInteractPower != PrototypeId.Invalid)
            {
                ulong targetId = player.Properties[PropertyEnum.InteractReadyForTargetId];
                player.Properties.RemoveProperty(PropertyEnum.InteractReadyForTargetId);
                if (targetId != entityId) return Logger.WarnReturn(false, "UseInteractableObject(): targetId != entityId");
            }

            if (interactableObject.IsInWorld == false && interactableObject is Item item)
                item.InteractWithAvatar(this);

            region.PlayerInteractEvent.Invoke(new(player, interactableObject, missionRef));

            if (interactableObject.Properties[PropertyEnum.EntSelActHasInteractOption])
                interactableObject.TriggerEntityActionEvent(EntitySelectorActionEventType.OnPlayerInteract);

            if (interactableObject is Transition transition)
                transition.UseTransition(player);

            interactableObject.OnInteractedWith(this);

            return true;
        }

        private bool CanInteract(Player player, WorldEntity interactableObject)
        {
            if (IsAliveInWorld == false) return false;

            if (interactableObject.IsInWorld)
            {
                if (InInteractRange(interactableObject, InteractionMethod.Use) == false) return false;
            }
            else
            {
                if (player.Owns(interactableObject.Id) == false) return false;
            }

            InteractData data = null;
            var iteractionStatus = InteractionManager.CallGetInteractionStatus(new EntityDesc(interactableObject), this, 
                InteractionOptimizationFlags.None, InteractionFlags.None, ref data);
            return iteractionStatus != InteractionMethod.None;
        }

        public override bool InInteractRange(WorldEntity interactee, InteractionMethod interaction, bool interactFallbackRange = false)
        {
            if (IsUsingGamepadInput)
            {
                if (IsSingleInteraction(interaction) || interaction.HasFlag(InteractionMethod.Throw) == false) return false;
                if (IsInWorld == false && interactee.IsInWorld == false) return false;
                return InGamepadInteractRange(interactee);
            }
            return base.InInteractRange(interactee, interaction, interactFallbackRange);
        }

        public bool InGamepadInteractRange(WorldEntity interactee)
        {
            var gamepadGlobals = GameDatabase.GamepadGlobalsPrototype;
            if (gamepadGlobals == null || RegionLocation.Region == null) return false;

            Vector3 direction = Forward;
            Vector3 interacteePosition = interactee.RegionLocation.Position;
            Vector3 avatarPosition = RegionLocation.Position;
            Vector3 velocity = Vector3.Normalize2D(interacteePosition - avatarPosition);

            float minAngle = Math.Abs(MathHelper.ToDegrees(Vector3.Angle2D(direction, velocity)));
            float distance = Vector3.Distance2D(interacteePosition, avatarPosition);

            if (distance < Bounds.Radius + gamepadGlobals.GamepadInteractBoundsIncrease)
                return true;

            if (minAngle < gamepadGlobals.GamepadInteractionHalfAngle)
            {
                Bounds capsuleBound = new();
                capsuleBound.InitializeCapsule(0.0f, 500, BoundsCollisionType.Overlapping, BoundsFlags.None);
                capsuleBound.Center = avatarPosition + (direction * gamepadGlobals.GamepadInteractionOffset);

                velocity *= gamepadGlobals.GamepadInteractRange + Bounds.Radius;
                float timeOfIntersection = 1.0f;
                Vector3? resultNormal = null;
                return capsuleBound.Sweep(interactee.Bounds, Vector3.Zero, velocity, ref timeOfIntersection, ref resultNormal);
            }

            return false;
        }

        #endregion

        #region Inventories

        public InventoryResult GetEquipmentInventoryAvailableStatus(PrototypeId invProtoRef)
        {
            AvatarPrototype avatarProto = AvatarPrototype;
            if (avatarProto == null) return Logger.WarnReturn(InventoryResult.UnknownFailure, "GetEquipmentInventoryAvailableStatus(): avatarProto == null");

            foreach (AvatarEquipInventoryAssignmentPrototype equipInvEntryProto in avatarProto.EquipmentInventories)
            {
                if (equipInvEntryProto == null)
                {
                    Logger.Warn("GetEquipmentInventoryAvailableStatus(): equipInvEntryProto == null");
                    continue;
                }

                if (equipInvEntryProto.Inventory == invProtoRef)
                {
                    if (CharacterLevel < equipInvEntryProto.UnlocksAtCharacterLevel)
                        return InventoryResult.InvalidEquipmentInventoryNotUnlocked;
                    else
                        return InventoryResult.Success;
                }
            }

            return InventoryResult.UnknownFailure;
        }

        public override void OnOtherEntityAddedToMyInventory(Entity entity, InventoryLocation invLoc, bool unpackedArchivedEntity)
        {
            base.OnOtherEntityAddedToMyInventory(entity, invLoc, unpackedArchivedEntity);

            if (invLoc.InventoryConvenienceLabel == InventoryConvenienceLabel.Costume)
                ChangeCostume(entity.PrototypeDataRef);
        }

        public override void OnOtherEntityRemovedFromMyInventory(Entity entity, InventoryLocation invLoc)
        {
            base.OnOtherEntityRemovedFromMyInventory(entity, invLoc);

            if (invLoc.InventoryConvenienceLabel == InventoryConvenienceLabel.Costume)
                ChangeCostume(PrototypeId.Invalid);
        }

        public bool ChangeCostume(PrototypeId costumeProtoRef)
        {
            CostumePrototype costumeProto = null;

            if (costumeProtoRef != PrototypeId.Invalid)
            {
                // Make sure we have a valid costume prototype
                costumeProto = GameDatabase.GetPrototype<CostumePrototype>(costumeProtoRef);
                if (costumeProto == null)
                    return Logger.WarnReturn(false, $"ChangeCostume(): {costumeProtoRef} is not a valid costume prototype ref");
            }

            Properties[PropertyEnum.CostumeCurrent] = costumeProtoRef;

            // Update avatar library
            Player owner = GetOwnerOfType<Player>();
            if (owner == null) return Logger.WarnReturn(false, "ChangeCostume(): owner == null");

            // NOTE: Avatar mode is hardcoded to 0 since hardcore and ladder avatars never got implemented
            owner.Properties[PropertyEnum.AvatarLibraryCostume, 0, PrototypeDataRef] = costumeProtoRef;

            return true;
        }

        protected override bool InitInventories(bool populateInventories)
        {
            bool success = base.InitInventories(populateInventories);

            AvatarPrototype avatarProto = AvatarPrototype;
            foreach (AvatarEquipInventoryAssignmentPrototype equipInvAssignment in avatarProto.EquipmentInventories)
            {
                if (AddInventory(equipInvAssignment.Inventory, populateInventories ? equipInvAssignment.LootTable : PrototypeId.Invalid) == false)
                {
                    success = false;
                    Logger.Warn($"InitInventories(): Failed to add inventory {GameDatabase.GetPrototypeName(equipInvAssignment.Inventory)} to {this}");
                }
            }

            return success;
        }

        #endregion

        #region Omega and Infinity

        public long GetInfinityPointsSpentOnBonus(PrototypeId infinityGemBonusRef, bool getTempPoints)
        {
            if (getTempPoints)
            {
                long pointsSpent = Properties[PropertyEnum.InfinityPointsSpentTemp, infinityGemBonusRef];
                if (pointsSpent >= 0) return pointsSpent;
            }

            return Properties[PropertyEnum.InfinityPointsSpentTemp, infinityGemBonusRef];
        }

        public int GetOmegaPointsSpentOnBonus(PrototypeId omegaBonusRef, bool getTempPoints)
        {
            if (getTempPoints)
            {
                int pointsSpent = Properties[PropertyEnum.OmegaSpecTemp, omegaBonusRef];
                if (pointsSpent >= 0) return pointsSpent;
            }

            return Properties[PropertyEnum.OmegaSpec, omegaBonusRef];
        }

        #endregion

        #region Team-Ups

        public void SelectTeamUpAgent(PrototypeId teamUpProtoRef)
        {
            if (teamUpProtoRef == PrototypeId.Invalid || IsTeamUpAgentUnlocked(teamUpProtoRef) == false) return;
            Agent currentTeamUp = CurrentTeamUpAgent;
            if (currentTeamUp != null)
                if (currentTeamUp.IsInWorld || currentTeamUp.PrototypeDataRef == teamUpProtoRef) return;

            Properties[PropertyEnum.AvatarTeamUpAgent] = teamUpProtoRef;
            LinkTeamUpAgent(CurrentTeamUpAgent);
            Player player = GetOwnerOfType<Player>();
            player.Properties[PropertyEnum.AvatarLibraryTeamUp, 0, Prototype.DataRef] = teamUpProtoRef;

            // TODO affixes, event PlayerActivatedTeamUpGameEvent
        }

        public void SummonTeamUpAgent()
        {
            Agent teamUp = CurrentTeamUpAgent;
            if (teamUp == null) return;
            if (teamUp.IsInWorld) return;

            Properties[PropertyEnum.AvatarTeamUpIsSummoned] = true;
            Properties[PropertyEnum.AvatarTeamUpStartTime] = (long)Game.CurrentTime.TotalMilliseconds;
            //Power power = GetPower(TeamUpPowerRef);
            //Properties[PropertyEnum.AvatarTeamUpDuration] = power.GetCooldownDuration();

            ActivateTeamUpAgent(true);
        }

        public bool ClearSummonedTeamUpAgent(Agent teamUpAgent)
        {
            if (teamUpAgent != CurrentTeamUpAgent)
                return Logger.WarnReturn(false, "CleanUpSummonedTeamUpAgent(): teamUpAgent != CurrentTeamUpAgent");

            Properties.RemoveProperty(PropertyEnum.AvatarTeamUpIsSummoned);
            Properties.RemoveProperty(PropertyEnum.AvatarTeamUpStartTime);
            //Properties.RemoveProperty(PropertyEnum.AvatarTeamUpDuration);

            return true;
        }

        public void DismissTeamUpAgent()
        {
            Agent teamUp = CurrentTeamUpAgent;
            if (teamUp == null) return;
            if (teamUp.IsAliveInWorld)
            {
                teamUp.Kill();
            }
        }

        public void LinkTeamUpAgent(Agent teamUpAgent)
        {
            Properties[PropertyEnum.AvatarTeamUpAgentId] = teamUpAgent.Id;
            teamUpAgent.Properties[PropertyEnum.TeamUpOwnerId] = Id;
            teamUpAgent.Properties[PropertyEnum.PowerUserOverrideID] = Id;
        }

        public bool IsTeamUpAgentUnlocked(PrototypeId teamUpProtoRef)
        {
            return GetTeamUpAgent(teamUpProtoRef) != null;
        }

        public Agent GetTeamUpAgent(PrototypeId teamUpProtoRef)
        {
            if (teamUpProtoRef == PrototypeId.Invalid) return null;
            Player player = GetOwnerOfType<Player>();
            return player?.GetTeamUpAgent(teamUpProtoRef);
        }

        private void ActivateTeamUpAgent(bool playIntro)
        {
            Agent teamUp = CurrentTeamUpAgent;
            if (teamUp == null) return;

            if (teamUp.IsDead)
                teamUp.Resurrect();

            EntitySettings settings = null;
            if (playIntro)
            {
                settings = new();
                settings.OptionFlags = EntitySettingsOptionFlags.IsNewOnServer | EntitySettingsOptionFlags.IsClientEntityHidden;
            }
            
            teamUp.EnterWorld(RegionLocation.Region, teamUp.GetPositionNearAvatar(this), RegionLocation.Orientation, settings);
            teamUp.AIController.Blackboard.PropertyCollection[PropertyEnum.AIAssistedEntityID] = Id; // link to owner
        }

        private void DeactivateTeamUpAgent()
        {
            CurrentTeamUpAgent?.ExitWorld();
        }

        #endregion

        #region Event Handlers

        public override void OnAreaChanged(RegionLocation oldLocation, RegionLocation newLocation)
        {
            base.OnAreaChanged(oldLocation, newLocation);

            var oldArea = oldLocation.Area;
            var newArea = newLocation.Area;
            if (oldArea == newArea) return;

            var player = GetOwnerOfType<Player>();
            if (player == null) return;

            if (oldArea != null)
            {
                PlayerLeftAreaGameEvent evt = new(player, oldArea.PrototypeDataRef);
                oldArea.PlayerLeftAreaEvent.Invoke(evt);
                oldArea.Region.PlayerLeftAreaEvent.Invoke(evt);
            }

            if (newArea != null)
            {
                // TODO Achievement?
                PlayerEnteredAreaGameEvent evt = new(player, newArea.PrototypeDataRef);
                newArea.PlayerEnteredAreaEvent.Invoke(evt);
                newArea.Region.PlayerEnteredAreaEvent.Invoke(evt);
            }
        }

        public override void OnCellChanged(RegionLocation oldLocation, RegionLocation newLocation, ChangePositionFlags flags)
        {
            base.OnCellChanged(oldLocation, newLocation, flags);

            Cell oldCell = oldLocation.Cell;
            Cell newCell = newLocation.Cell;
            if (oldCell == newCell) return;

            var player = GetOwnerOfType<Player>();
            if (player == null) return;

            if (oldCell != null)
            {
                PlayerLeftCellGameEvent evt = new(player, oldCell.PrototypeDataRef);
                oldCell.PlayerLeftCellEvent.Invoke(evt);
                oldCell.Region.PlayerLeftCellEvent.Invoke(evt);
            }

            if (newCell != null)
            {
                PlayerEnteredCellGameEvent evt = new(player, newCell.PrototypeDataRef);
                newCell.PlayerEnteredCellEvent.Invoke(evt);
                newCell.Region.PlayerEnteredCellEvent.Invoke(evt);
            }
        }

        public override void OnEnteredWorld(EntitySettings settings)
        {
            Player player = GetOwnerOfType<Player>();
            if (player == null)
            {
                Logger.Warn("OnEnteredWorld(): player == null");
                return;
            }

            base.OnEnteredWorld(settings);
            AssignDefaultAvatarPowers();

            // auto unlock chapters and Waypoinst
            player.UnlockChapters();
            player.UnlockWaypoints();

            var region = Region;
            var regionProto = region?.Prototype;
            if (regionProto != null)
            {
                var waypointRef = regionProto.WaypointAutoUnlock;
                if (waypointRef != PrototypeId.Invalid)
                    player.UnlockWaypoint(waypointRef);
                if (regionProto.WaypointAutoUnlockList.HasValue())
                    foreach(var waypointUnlockRef in regionProto.WaypointAutoUnlockList)
                        player.UnlockWaypoint(waypointUnlockRef);
            }

            // Restore missions from Avatar
            player.MissionManager?.RestoreAvatarMissions(this);

            // Update AOI of the owner player
            AreaOfInterest aoi = player.AOI;
            aoi.Update(RegionLocation.Position, true);

            if (Properties[PropertyEnum.AvatarTeamUpAgent] != PrototypeId.Invalid)
            {
                LinkTeamUpAgent(CurrentTeamUpAgent);
                if (Properties[PropertyEnum.AvatarTeamUpIsSummoned])
                    ActivateTeamUpAgent(true);  // We may want to disable the intro animation in some cases
            }        

            if (regionProto?.Chapter != PrototypeId.Invalid)
                player.SetActiveChapter(regionProto.Chapter);

            ScheduleEntityEvent(_avatarEnteredRegionEvent, TimeSpan.Zero);
        }

        public override void OnExitedWorld()
        {
            base.OnExitedWorld();

            DeactivateTeamUpAgent();

            Inventory summonedInventory = GetInventory(InventoryConvenienceLabel.Summoned);
            summonedInventory?.DestroyContained();

            // Store missions to Avatar
            Player player = GetOwnerOfType<Player>();
            player?.MissionManager?.StoreAvatarMissions(this);
        }

        public override void OnLocomotionStateChanged(LocomotionState oldState, LocomotionState newState)
        {
            base.OnLocomotionStateChanged(oldState, newState);
        }

        #endregion

        protected override void BuildString(StringBuilder sb)
        {
            base.BuildString(sb);

            sb.AppendLine($"{nameof(_playerName)}: {_playerName}");
            sb.AppendLine($"{nameof(_ownerPlayerDbId)}: 0x{OwnerPlayerDbId:X}");

            if (_guildId != GuildMember.InvalidGuildId)
            {
                sb.AppendLine($"{nameof(_guildId)}: {_guildId}");
                sb.AppendLine($"{nameof(_guildName)}: {_guildName}");
                sb.AppendLine($"{nameof(_guildMembership)}: {_guildMembership}");
            }

            for (int i = 0; i < _abilityKeyMappingList.Count; i++)
                sb.AppendLine($"{nameof(_abilityKeyMappingList)}[{i}]: {_abilityKeyMappingList[i]}");
        }

        #region Scheduled Events

        private void AvatarEnteredRegion()
        {
            var player = GetOwnerOfType<Player>();
            if (player == null) return;

            var region = Region;
            region?.AvatarEnteredRegionEvent.Invoke(new(player, region.PrototypeDataRef));
        }

        public void ScheduleSwapInPower()
        {
            ScheduleEntityEventCustom(_activateSwapInPowerEvent, TimeSpan.FromMilliseconds(700));
            _activateSwapInPowerEvent.Get().Initialize(this);
        }

        private void ScheduleRecheckContinuousPower(TimeSpan delay)
        {
            if (_recheckContinuousPowerEvent.IsValid)
            {
                Game.GameEventScheduler.RescheduleEvent(_recheckContinuousPowerEvent, delay);
                return;
            }

            ScheduleEntityEvent(_recheckContinuousPowerEvent, delay);
        }

        private class AvatarEnteredRegionEvent : CallMethodEvent<Entity>
        {
            protected override CallbackDelegate GetCallback() => (t) => ((Avatar)t).AvatarEnteredRegion();
        }

        private class RecheckContinuousPowerEvent : CallMethodEvent<Entity>
        {
            protected override CallbackDelegate GetCallback() => (t) => ((Avatar)t).CheckContinuousPower();
        }

        private class ActivateSwapInPowerEvent : TargetedScheduledEvent<Entity>
        {
            public void Initialize(Avatar avatar)
            {
                _eventTarget = avatar;
            }

            public override bool OnTriggered()
            {
                Avatar avatar = (Avatar)_eventTarget;
                PrototypeId swapInPowerRef = GameDatabase.GlobalsPrototype.AvatarSwapInPower;

                PowerActivationSettings settings = new(avatar.Id, avatar.RegionLocation.Position, avatar.RegionLocation.Position);
                settings.Flags = PowerActivationSettingsFlags.NotifyOwner;

                return avatar.ActivatePower(swapInPowerRef, ref settings) == PowerUseResult.Success;
            }
        }

        #endregion
    }
}<|MERGE_RESOLUTION|>--- conflicted
+++ resolved
@@ -99,13 +99,7 @@
 
             // Add base stats to compensate for the lack of equipment
             Properties[PropertyEnum.DamageRating] = 2500f;
-<<<<<<< HEAD
             Properties[PropertyEnum.DamagePctBonusVsBosses] = 100f; // 4f
-            Properties[PropertyEnum.Defense, (int)DamageType.Any] = 15000f;
-            Properties[PropertyEnum.DefenseChangePercent, (int)DamageType.Any] = 5f;
-=======
-            Properties[PropertyEnum.DamagePctBonusVsBosses] = 4f;
->>>>>>> 39e6cd87
             Properties[PropertyEnum.CritChancePctAdd] = 0.25f;
             Properties[PropertyEnum.SuperCritChancePctAdd] = 0.35f;
             Properties[PropertyEnum.HealthMaxMagnitudeDCL] = 1f + MathF.Max(Game.CustomGameOptions.AvatarHealthMaxMagnitudeBonus, 0f);
