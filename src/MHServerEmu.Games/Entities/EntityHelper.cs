﻿using MHServerEmu.Core.Extensions;
using MHServerEmu.Core.Logging;
using MHServerEmu.Core.VectorMath;
using MHServerEmu.Games.Entities.Avatars;
using MHServerEmu.Games.Entities.Inventories;
using MHServerEmu.Games.GameData;
using MHServerEmu.Games.GameData.Prototypes;
using MHServerEmu.Games.Properties;
using MHServerEmu.Games.Regions;

namespace MHServerEmu.Games.Entities
{
    /// <summary>
    /// A helper class for managing hardcoded entities. TODO: Gradually get rid of stuff in here.
    /// </summary>
    public static class EntityHelper
    {
        private static readonly Logger Logger = LogManager.CreateLogger();
        public static readonly bool DebugOrb = false;

        public enum TestOrb : ulong
        {
            Red = 925659119519994384, // HealOrbItem = 925659119519994384, 
            BigRed = 18107188791044543532, // LimboBuffOrbItem = 18107188791044543532,
            Greeen = 16852724980331648695, // ExperienceOrbSmallItem = 16852724980331648695,
            BigGreen = 3442167663578518146, // LegendaryOrb = 3442167663578518146,
            Blue = 9607833165236212779, // EnduranceOrbItem = 9607833165236212779
            Orange = 8905675869072986929, // TestOnlyXPOrb = 8905675869072986929,
            XRay = 5358798066155328438, // Radioactive31Orb = 5358798066155328438,
            Pink = 14631580738344719410, // ManhattanOrbItem = 14631580738344719410,
            Hyde = 1644714682932532551, // Art252HydeFormulaOrb = 1644714682932532551,
            Violet = 18337403507337860830, // MagnetoMetalOrb = 18337403507337860830,
        }

        public static Agent CrateOrb(TestOrb orbProto, Vector3 position, Region region)
        {
            if (DebugOrb == false) return null;
            var settings = new EntitySettings
            {
                EntityRef = (PrototypeId)orbProto,
                Position = position,
                Orientation = new(3.14f, 0.0f, 0.0f),
                RegionId = region.Id,
                Lifespan = TimeSpan.FromSeconds(3),
                Properties = new()
                {
                    [PropertyEnum.AIStartsEnabled] = false,
                    [PropertyEnum.NoEntityCollide] = true,
                }
            };
            var game = region.Game;
            Agent orb = (Agent)game.EntityManager.CreateEntity(settings);
            return orb;
        }

        public static void SummonEntityFromPowerPrototype(Avatar avatar, SummonPowerPrototype summonPowerProto)
        {
            AssetId creatorAsset = avatar.GetEntityWorldAsset();
            PrototypeId allianceRef = avatar.Alliance.DataRef;

            if (summonPowerProto.SummonEntityContexts.IsNullOrEmpty()) return;
            PrototypeId summonerRef = summonPowerProto.SummonEntityContexts[0].SummonEntity;
            var summonerProto = GameDatabase.GetPrototype<AgentPrototype>(summonerRef);

            var settings = new EntitySettings
            {
                EntityRef = summonerRef,
                Properties = new PropertyCollection
                {
                    [PropertyEnum.NoMissileCollide] = true, // EvalOnCreate
                    [PropertyEnum.CreatorEntityAssetRefBase] = creatorAsset,
                    [PropertyEnum.CreatorEntityAssetRefCurrent] = creatorAsset,
                    [PropertyEnum.CreatorPowerPrototype] = summonPowerProto.DataRef,
                    [PropertyEnum.SummonedByPower] = true,
                    [PropertyEnum.AllianceOverride] = allianceRef,
                    [PropertyEnum.Rank] = summonerProto.Rank,
                }
            };

            Agent summoner = (Agent)avatar.Game.EntityManager.CreateEntity(settings);
            EntitySettings setting = new() { OptionFlags = EntitySettingsOptionFlags.IsNewOnServer};
            summoner.EnterWorld(avatar.Region, summoner.GetPositionNearAvatar(avatar), avatar.RegionLocation.Orientation, setting);

            if (summonPowerProto.ActionsTriggeredOnPowerEvent.HasValue())
                summoner.AIController.Blackboard.PropertyCollection[PropertyEnum.AIAssistedEntityID] = avatar.Id;
            summoner.Properties[PropertyEnum.PowerUserOverrideID] = avatar.Id;

            Inventory summonedInventory = avatar.GetInventory(InventoryConvenienceLabel.Summoned);
            summoner.ChangeInventoryLocation(summonedInventory);
        }

        public static void DestroySummonerFromPowerPrototype(Avatar avatar, SummonPowerPrototype summonPowerProto)
        {
            var summonerProto = summonPowerProto.GetSummonEntity(0, avatar.GetOriginalWorldAsset());
            Inventory summonedInventory = avatar.GetInventory(InventoryConvenienceLabel.Summoned);
            Agent summoner = summonedInventory.GetMatchingEntity(summonerProto.DataRef) as Agent;
            summoner?.Destroy();
        }

        public static void SetUpHardcodedEntities(Region region)
        {
            //CellPrototype entry;
            // Vector3 entityPosition;            

            switch ((RegionPrototypeId)region.PrototypeDataRef)
            {
                case RegionPrototypeId.HYDRAIslandPartDeuxRegionL60:

                    /* TODO: OSRSkullJWooDecryptionController
                    
                    Area entryArea = region.AreaList[0];
                    area = (ulong)entryArea.Prototype;
                    entry = GameDatabase.Resource.CellDict[GameDatabase.GetPrototypePath(entryArea.CellList[1].PrototypeId)];
                    npc = (EntityMarkerPrototype)entry.MarkerSet[0]; // SpawnMarkers/Types/MissionTinyV1.prototype
                    areaOrigin = entryArea.CellList[1].PositionInArea;

                    WorldEntity agent = _entityManager.CreateWorldEntity(region.Id, 
                    GameDatabase.GetPrototypeId("Entity/Characters/Mobs/SHIELD/OneShots/SHIELDNamedJimmyWooVulnerable.prototype"),
                    npc.Position + areaOrigin, npc.Rotation,
                    608, (int)entryArea.Id, 608, (int)entryArea.CellList[1].Id, area, false, false);

                    ulong controller = GameDatabase.GetPrototypeId("Missions/Prototypes/PVEEndgame/OneShots/RedSkull/Controllers/OSRSkullJWooDecryptionController.prototype");
                    agent.PropertyCollection.List.Add(new(PropertyEnum.CharacterLevel, 57));
                    agent.PropertyCollection.List.Add(new(PropertyEnum.CombatLevel, 57));
                    agent.PropertyCollection.List.Add(new(PropertyEnum.MissionPrototype, controller));
                    agent.TrackingContextMap = new EntityTrackingContextMap[]{
                        new EntityTrackingContextMap (controller, 15) 
                    };*/

                    break;

            }

            // Hack mode for Off Teleports / Blocker
            List<WorldEntity> blockers = new();
            foreach (var entity in region.IterateEntitiesInVolume(region.Aabb, new()))
            {
                if (entity is Transition teleport)
                {
                    if (teleport.Destinations.Count > 0 && teleport.Destinations[0].Type == RegionTransitionType.Transition)
                    {
                        var teleportProto = teleport.TransitionPrototype;
                        if (teleportProto.VisibleByDefault == false) // To fix
                        {
                            // Logger.Debug($"[{teleport.Location.GetPosition()}][InvT]{GameDatabase.GetFormattedPrototypeName(teleport.Destinations[0].Target)} = {teleport.Destinations[0].Target},");
<<<<<<< HEAD
                            if (LockedTargets.Contains((InvTarget)teleport.Destinations[0].TargetRef) == false) continue;
                            if ((InvTarget)teleport.Destinations[0].TargetRef == InvTarget.NPEAvengersTowerHubEntry && region.PrototypeId == RegionPrototypeId.NPERaftRegion) continue;
=======
                            if (LockedTargets.Contains((InvTarget)teleport.DestinationList[0].TargetRef) == false)
                                continue;

                            if ((InvTarget)teleport.DestinationList[0].TargetRef == InvTarget.NPEAvengersTowerHubEntry &&
                                region.PrototypeDataRef == (PrototypeId)RegionPrototypeId.NPERaftRegion)
                                continue;

>>>>>>> 562a5c74
                            PrototypeId visibleParent = GetVisibleParentRef(teleportProto.ParentDataRef);
                            entity.TEMP_ReplacePrototype(visibleParent);
                            continue;
                        }
                        // Logger.Debug($"[T]{GameDatabase.GetFormattedPrototypeName(teleport.Destinations[0].Target)} = {teleport.Destinations[0].Target},");
                    }
                }
                else if (Blockers.Contains((BlockerEntity)entity.PrototypeDataRef))
                {
                    blockers.Add(entity);
                }

            }
            foreach (var entity in blockers) entity.ExitWorld();

        }

        private static PrototypeId GetVisibleParentRef(PrototypeId invisibleId)
        {
            WorldEntityPrototype invisibleProto = GameDatabase.GetPrototype<WorldEntityPrototype>(invisibleId);
            if (invisibleProto.VisibleByDefault == false) return GetVisibleParentRef(invisibleProto.ParentDataRef);
            return invisibleId;
        }

        public static readonly InvSpawner[] InvSpawners = new InvSpawner[]
        {
            InvSpawner.OperationsBountyChestSpawnerA100,
            InvSpawner.OperationsBountyChestSpawnerB225,
            InvSpawner.OperationsBountyChestSpawnerC350,
            InvSpawner.DrDoomPhase2StarryExpanseSpawner,
            InvSpawner.DrDoomPhase3StarryExpanseSpawner,
            InvSpawner.DrDoomPhase2SpawnerEGc,
            InvSpawner.DrDoomPhase2SpawnerEGr,
            InvSpawner.DrDoomPhase3SpawnerEGc,
            InvSpawner.DrDoomPhase3SpawnerEGr,
        };

        public enum InvSpawner : ulong
        {
            OperationsBountyChestSpawnerA100 = 18164666176037329599,
            OperationsBountyChestSpawnerB225 = 11588501183449012936,
            OperationsBountyChestSpawnerC350 = 16538587082423278280,
            DrDoomPhase2SpawnerEGc = 4693116097212523005,
            DrDoomPhase2SpawnerEGr = 3339796473761636876,
            DrDoomPhase3SpawnerEGc = 16067664414561149438,
            DrDoomPhase3SpawnerEGr = 12791301204692902413,
            DrDoomPhase2StarryExpanseSpawner = 8902365322555041383,
            DrDoomPhase3StarryExpanseSpawner = 8461250813795575400,
        }


        private static readonly InvTarget[] LockedTargets = new InvTarget[]
        {
            InvTarget.NPETrainingRoomEntry,
            InvTarget.ResearchCorridorEntryTarget,
            InvTarget.CH0202HoodContainerInteriorTarget,
            InvTarget.CH0205TaskmasterTapeInteriorTarget,
            InvTarget.LokiBossPhaseTwoTarget,
            InvTarget.NPEAvengersTowerHubEntry,
            InvTarget.XMansionBodySliderTarget,
            InvTarget.BroodCavesBossINT,
            InvTarget.BroodCavesEXTEntryTarget,
            InvTarget.SauronCavesEXTEntryTarget,
            InvTarget.GeneModEXITPortalTarget,
            InvTarget.XMansionBlackbirdWaypoint,
            InvTarget.AIMWeapFacToMODOKTarget,
            InvTarget.HelicarrierEntryTarget,
            InvTarget.CanalEntryTarget1,
            InvTarget.AsgardHUBToSiegePCZTarget,
            InvTarget.AsgardHUBToLokiBossTarget,
            InvTarget.Ch10PagodaFloorBEntryTarget,
            InvTarget.ToolshedHUBEntryTarget,
            InvTarget.Ch10PagodaFloorCEntryTarget,
            InvTarget.Ch10PagodaFloorDEntryTarget,
            InvTarget.Ch10PagodaFloorEEntryTarget,
            InvTarget.Ch10PagodaTopFloorEntryTarget,
            InvTarget.NYCRooftopInvYardUpTarget,
            // TR targets
            InvTarget.TRShantyRooftopsTargetAccess,
            InvTarget.CH05RecCenterExtTarget,
            InvTarget.ObjectiveAOutsideTarget,
            InvTarget.ObjectiveBOutsideTarget,
            InvTarget.ObjectiveCOutsideTarget,
            InvTarget.TRCarParkTargetAccess,
            InvTarget.TRGameCenterTargetAccess,
            // DailyG
            InvTarget.DailyGTimesSquareHotelDestinationTarget,
            InvTarget.DailyGTimesSquareStreetDestinationTarget,
            InvTarget.DailyGHighTownInvasionHotelDestTarget,
            InvTarget.DrStrangeTimesSquareHotelDestinationTarget,
            InvTarget.DrStrangeTimesSquareStreetDestinationTarget,
            // OneShot
            InvTarget.ZooEmployeeTargetAccess,
            InvTarget.TRSeaWorldTargetAccess,
            InvTarget.TRZooAquariumTargetAccess,
            InvTarget.HydeBossExitTarget,
            InvTarget.ZooJungleInstanceEntryTarget,
            InvTarget.Hydra1ShotBaseEntryTarget,
            InvTarget.Hydra1ShotBossEntryTarget2,
            InvTarget.WakandaP1InRegionEndTarget,
            InvTarget.WakandaP1BossEndTarget,
            // Challange
            InvTarget.UltronBossTargetG,
            InvTarget.AsgardPvPRewardTarget,
            InvTarget.RampToCalderaArrivalTarget,
            InvTarget.SurturOneWayArrivalTarget,
            InvTarget.SlagOuterExitTarget,
            InvTarget.MonoEntryTarget,
            InvTarget.MoMRightExitArrivalTarget,
            InvTarget.MoMLeftExitArrivalTarget,
            InvTarget.AxisRaidNullifiersEntryTarget,
            InvTarget.BossEntryTarget,
        };

        private static readonly InvTarget[] UnLockedTargets = new InvTarget[]
        {
            InvTarget.XManhattanEntryTarget1to60,
            InvTarget.LokiBossEntryTarget,
            InvTarget.SiegePCZEntryTarget,
            InvTarget.CH0204AIMBaseEntryInteriorTarget,
            InvTarget.CH0207TaskmasterBaseEntryInteriorTarget,
            InvTarget.CH0208BrooklynCanneryStartTarget,
            InvTarget.CH0403MGHStorageFrontInteriorTarget,
            InvTarget.CH0404MGHGarageInteriorFrontTarget,
            InvTarget.CH0404MGHFactoryInteriorFrontTarget,
            InvTarget.CH0404MGHFactoryBossInteriorTarget,
            InvTarget.CH0404MGHFactoryExteriorRearTarget,
            InvTarget.CH0410FiskElevatorAFloor2Target,
            InvTarget.SewersEntryTarget,
            InvTarget.AIMLabToTrainingCampTarget,
            InvTarget.ShieldOutpostEXTTarget,
            InvTarget.NorwayDarkForestTarget,
            InvTarget.AsgardiaInstanceEntryTarget,
            InvTarget.AsgardiaBridgeTarget,
            InvTarget.Ch10PagodaFloorAEntryTarget,
            InvTarget.SovereignHotelRoofEntryTarget,  
            // TR
            InvTarget.CH0205TaskmasterTapeExteriorTarget,
            InvTarget.CH05MutantWarehouseExtEntry,
            // Invisible Exit
            InvTarget.HydeBossEntryTarget,
            InvTarget.MoMCenterEntryTarget,
        };

        private static readonly BlockerEntity[] Blockers = new BlockerEntity[]
        {
            BlockerEntity.GateBlockerRaftLivingLaser,
            BlockerEntity.DestructibleExitDoors,
            BlockerEntity.SurturRaidGateBlockerEntityMONO,
            BlockerEntity.SurturRaidGateBlockerEntityMOM,
            BlockerEntity.SurturRaidGateBlockerEntitySLAG,
            BlockerEntity.SurturRaidGateBlockerEntitySURT,
            BlockerEntity.SurturRaidGateBlockerEntitySURT2,
            BlockerEntity.OperationsBountyChestA,
            BlockerEntity.OperationsBountyChestB,
            BlockerEntity.OperationsBountyChestC,
        };

        public enum BlockerEntity : ulong
        {
            GateBlockerRaftLivingLaser = 12353403066566515268,
            DestructibleExitDoors = 15556708167322245112,
            SurturRaidGateBlockerEntityMONO = 14264436868519894710,
            SurturRaidGateBlockerEntityMOM = 7506253403374886470,
            SurturRaidGateBlockerEntitySLAG = 2107982419118661284,
            SurturRaidGateBlockerEntitySURT = 7080009510741745355,
            SurturRaidGateBlockerEntitySURT2 = 17385248028568526589,
            // Off BounntyChest
            OperationsBountyChestA = 8947265512402064759,
            OperationsBountyChestB = 16557893689139991928,
            OperationsBountyChestC = 2614246491109856633,
        }

        public enum InvTarget : ulong
        {
            // NPERaftRegion
            NPETrainingRoomEntry = 7210609263143097312,
            // NPEAvengersTowerHUBRegion
            BazaarFromAvengersTowerHubTarget = 15895543318574475572,
            XManhattanEntryTarget1to60 = 2635481312889807924,
            SubterraL5EntryTarget = 17508088629154751698,
            UESvsDinosEntryTarget = 11375015409704837543,
            XMansionEntry = 2908608236307814449,
            RaftHelipadEntryTarget = 1419217567326872169,
            MadripoorMainEntryTarget = 5578214614276448404,
            CH0201ShippingyardEntryInteriorTarget = 14988590400532456514,
            CH0401Respawn01Target = 13122305741551771460,
            CH01HKSouthRooftopPlayerStart = 11237793595509253006,
            // CH0106KPWarehouseRegion
            WarehouseBossExteriorTarget = 10254792218958897947,
            // CH0201ShippingYardRegion
            CH0202HoodContainerInteriorTarget = 9608365637530952300,
            CH0204AIMBaseEntryInteriorTarget = 4355410365228982789,
            // CH0205ConstructionRegion
            CH0205TaskmasterTapeInteriorTarget = 11803462739553362667,
            CH0207TaskmasterBaseEntryInteriorTarget = 10108529194301596944,
            // CH0206TaskmasterVHSTapeConstructionRegion
            CH0205TaskmasterTapeExteriorTarget = 17617241741145481969,
            // CH0207TaskmasterRegion
            CH0208BrooklynCanneryStartTarget = 17210189397093720615,
            // CH0209HoodsHideoutRegion
            NPEAvengersTowerHubEntry = 11334277059865941394,
            // CH0401LowerEastRegion
            CH0403MGHStorageFrontInteriorTarget = 15735845837126443530,
            CH0404MGHGarageInteriorFrontTarget = 7726391931552539005,
            // CH0403MGHStorageRegion
            CH0403MGHStorageRearExteriorTarget = 4325468468211556753,
            // CH0404MGHFactoryRegion
            CH0404MGHFactoryInteriorFrontTarget = 11511146138818388494,
            CH0404MGHFactoryBossInteriorTarget = 12796241511874961820,
            CH0404MGHFactoryExteriorRearTarget = 11806303983103713685,
            // CH0402UpperEastRegion
            CH0408MobRearInteriorTarget = 11895422811237195421, // Exit from Bistro
            // CH0408MaggiaRestaurantRegion
            CH0408MobRearExteriorTarget = 17484766862257757859,
            // CH0410FiskTowerRegion
            CH0410FiskElevatorAFloor2Target = 12440915086139596806,
            // CH0501MutantTownRegion
            SewersEntryTarget = 14627094356933614733,
            // CH0502MutantWarehouseRegion
            CH05MutantWarehouseExtEntry = 241887477377605722,
            // CH0503SupervillainRecCenterRegion
            CH05RecCenterExtTarget = 10769034612749049342,
            // CH0504PurifierChurchRegion
            XMansionBodySliderTarget = 10156365377106549943,
            // XaviersMansionRegion
            FortStrykerEntryTarget = 3997829106751906038,
            SlumsEntryTarget = 8492855896331000872,
            JungleEntryTarget = 9647739674975804916,
            HelicarrierEntryTarget = 1423746992940784646,
            // CH0604AIMWeaponsLabRegion
            AIMLabToTrainingCampTarget = 4821103317906694715,
            // CH0702SauronCavesRegion
            SauronCavesEXTEntryTarget = 8070077825000284522,
            // CH0703BroodCavesRegion
            BroodCavesBossINT = 4234011923218898400,
            BroodCavesBossEXT = 4854258685993491942,
            BroodCavesEXTEntryTarget = 685085247747793128,
            // CH0704SHIELDScienceStationRegion
            ShieldOutpostEXTTarget = 15087385534041563173,
            // CH0706MutateCavesRegion
            GeneModBossEXT = 12972244072243797149,
            // CH0707SinisterLabRegion
            GeneModEXITPortalTarget = 1472763862505496680,
            XMansionBlackbirdWaypoint = 8769531952491273496,
            // HelicarrierRegion
            NorwayPCZEntryTarget = 15602868991888858554,
            AIMWeaponFacExteriorEntryTarget = 725811344567509511,
            HYDRAIslandLVL1Entry = 5599790498739985717,
            LatveriaPCZEntryTarget = 14533918910337458007,
            ResearchCorridorEntryTarget = 6216551702482332010,
            // CH0801AIMWeaponFacilityRegion
            AIMWeapFacToMODOKTarget = 10175636343744765571,
            // CH0805LatveriaPCZObjectiveARegion
            ObjectiveAOutsideTarget = 18226452563201630105,
            // CH0806LatveriaPCZObjectiveBRegion
            ObjectiveBOutsideTarget = 11884989666270388122,
            // CH0807LatveriaPCZObjectiveCRegion
            ObjectiveCOutsideTarget = 2723149482678296475,
            // CH0901NorwayPCZRegion
            NorwayDarkForestTarget = 11767373299566321264,
            AsgardiaInstanceEntryTarget = 15288093230286381150,
            // CH0903AsgardiaInstanceRegion
            AsgardiaBridgeTarget = 3437800305839709322,
            // AsgardiaRegion
            LokiBossEntryTarget = 11180315199281962291,
            SiegePCZEntryTarget = 12537192004833254695,
            // CH0904SiegePCZRegion
            CanalEntryTarget1 = 8738154874827447293,
            // CH0905CanalRegion
            AsgardHUBToSiegePCZTarget = 14934666025878298319,
            // CH0906LokiBossRegion
            LokiBossPhaseTwoTarget = 15469485961670041196,
            AsgardHUBToLokiBossTarget = 6343094346979221211,
            // MadripoorInvasionRegion
            Ch10PagodaFloorAEntryTarget = 589822349659285856,
            // HandDojoRegion
            Ch10PagodaFloorBEntryTarget = 3555544683987675489,
            ToolshedHUBEntryTarget = 17221238477572612404,
            Ch10PagodaFloorCEntryTarget = 2774131390855457122,
            Ch10PagodaFloorEEntryTarget = 6093066063172282724,
            Ch10PagodaTopFloorEntryTarget = 12955753604043975250,
            Ch10PagodaFloorDEntryTarget = 4874741483775273315,
            // NYCRooftopInvRegion
            NYCRooftopInvYardUpTarget = 4811369732915800844,
            // UpperMadripoorRegionL60
            SovereignHotelRoofEntryTarget = 14195072671160937196,
            // TRShantyRooftopsRegion
            TRShantyRooftopsTargetAccess = 15095574082967449674,
            // TRCarParkRegion
            TRCarParkTargetAccess = 6385558882715249947,
            // TRGameCenterRegion
            TRGameCenterTargetAccess = 9921007488688860754,
            // DailyGTimesSquareRegionL60
            DailyGTimesSquareHotelDestinationTarget = 7040225978500524304,
            DailyGTimesSquareStreetDestinationTarget = 4857786726277785995,
            // DailyGHighTownInvasionRegionL60
            DailyGHighTownInvasionHotelDestTarget = 12087150614603311702,
            // DrStrangeTimesSquareRegionL60
            DrStrangeTimesSquareHotelDestinationTarget = 17730529484168572441,
            DrStrangeTimesSquareStreetDestinationTarget = 5991922233338179220,
            // BronxZooRegionL60
            TRSeaWorldTargetAccess = 3132193544495836603,
            HydeBossExitTarget = 8006010142029130269,
            HydeBossEntryTarget = 10506910663675357845,
            ZooJungleInstanceEntryTarget = 18422336131966250598,
            TRZooAquariumTargetAccess = 3981908949025697563,
            ZooEmployeeTargetAccess = 5081698796864680364,
            // HYDRAIslandPartDeuxRegionL60
            Hydra1ShotBaseEntryTarget = 4042445796194922837,
            Hydra1ShotBossEntryTarget2 = 9308897719218876785,
            // WakandaP1RegionL60
            WakandaP1InRegionEndTarget = 1487192153901117002,
            WakandaP1BossEndTarget = 10099148393087708326,
            // UltronRaidRegionGreen
            UltronBossTargetG = 7879625668095978348,
            // PvPDefenderTier5Region
            AsgardPvPRewardTarget = 3428180377327967290,
            // SurturRaidRegionGreen
            RampToCalderaArrivalTarget = 8879645719174783216,
            MoMRightExitArrivalTarget = 12919759216768590914,
            SurturOneWayArrivalTarget = 3891105581744136409,
            SlagOuterExitTarget = 7068172508433490462,
            MonoEntryTarget = 2747204676526481547,
            MoMCenterEntryTarget = 1963663328097935916,
            MoMLeftExitArrivalTarget = 8318676114763097039,
            // AxisRaidRegionGreen
            AxisRaidNullifiersEntryTarget = 8684857023547056096,
            BossEntryTarget = 6193630514385067431,
        };
    }
}<|MERGE_RESOLUTION|>--- conflicted
+++ resolved
@@ -143,10 +143,6 @@
                         if (teleportProto.VisibleByDefault == false) // To fix
                         {
                             // Logger.Debug($"[{teleport.Location.GetPosition()}][InvT]{GameDatabase.GetFormattedPrototypeName(teleport.Destinations[0].Target)} = {teleport.Destinations[0].Target},");
-<<<<<<< HEAD
-                            if (LockedTargets.Contains((InvTarget)teleport.Destinations[0].TargetRef) == false) continue;
-                            if ((InvTarget)teleport.Destinations[0].TargetRef == InvTarget.NPEAvengersTowerHubEntry && region.PrototypeId == RegionPrototypeId.NPERaftRegion) continue;
-=======
                             if (LockedTargets.Contains((InvTarget)teleport.DestinationList[0].TargetRef) == false)
                                 continue;
 
@@ -154,7 +150,6 @@
                                 region.PrototypeDataRef == (PrototypeId)RegionPrototypeId.NPERaftRegion)
                                 continue;
 
->>>>>>> 562a5c74
                             PrototypeId visibleParent = GetVisibleParentRef(teleportProto.ParentDataRef);
                             entity.TEMP_ReplacePrototype(visibleParent);
                             continue;
