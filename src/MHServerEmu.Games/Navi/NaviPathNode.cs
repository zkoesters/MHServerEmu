--- conflicted
+++ resolved
@@ -5,7 +5,6 @@
 
 namespace MHServerEmu.Games.Navi
 {
-<<<<<<< HEAD
     public enum NaviSide
     {
         Left = 0,
@@ -13,28 +12,14 @@
         Point = 2
     }
 
-    public class NaviPathNode
-=======
     public class NaviPathNode   // TODO: Change to struct?
->>>>>>> 5396a26f
     {
         public Vector3 Vertex { get; set; }
         public NaviSide VertexSide { get; set; }
         public float Radius { get; set; }
-<<<<<<< HEAD
         public bool HasInfluence { get; set; }
-        // old
-        public int VertexSideRadius { get; set; }
-
-        public NaviPathNode(CodedInputStream stream)
-        {
-            Vertex = new(stream, 3);
-            VertexSideRadius = stream.ReadRawInt32();
-        }
-=======
 
         public NaviPathNode() { }
->>>>>>> 5396a26f
 
         public void Decode(CodedInputStream stream, Vector3 previousVertex)
         {
@@ -59,7 +44,6 @@
             }
         }
 
-<<<<<<< HEAD
         public NaviPathNode(Vector3 vertex, NaviSide vertexSide, float radius, bool hasInfluence)
         {
             Vertex = vertex;
@@ -68,10 +52,7 @@
             HasInfluence = hasInfluence;
         }
 
-        public void Encode(CodedOutputStream stream)
-=======
         public void Encode(CodedOutputStream stream, Vector3 previousVertex)
->>>>>>> 5396a26f
         {
             Vector3 offset = Vertex - previousVertex;
             offset.Encode(stream, 3);
