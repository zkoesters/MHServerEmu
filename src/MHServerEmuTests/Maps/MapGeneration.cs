--- conflicted
+++ resolved
@@ -1,33 +1,20 @@
-<<<<<<< HEAD
 using Gazillion;
 using MHServerEmu.Games.Entities;
 using MHServerEmuTests.Business;
-=======
 using MHServerEmu.Common.Logging;
 using Microsoft.VisualStudio.TestPlatform.ObjectModel.Client;
->>>>>>> 2464f325
 using Xunit.Abstractions;
 
 namespace MHServerEmuTests
 {
     public class MapGeneration : IClassFixture<OneTimeSetUpBeforeMapGenerationTests>
     {
-<<<<<<< HEAD
+        private readonly ITestOutputHelper _outputHelper;
         ITestOutputHelper _output;
 
         public MapGeneration(ITestOutputHelper output)
         {
             _output = output;
-        }
-
-        [Fact] // For debug purpose : Ignore it
-        public void WaypointToXaviersMansionRegion_NormalDifficulty_IsSuccess()
-=======
-        private readonly ITestOutputHelper _outputHelper;
-
-        public MapGeneration(ITestOutputHelper outputHelper)
-        {
-            _outputHelper = outputHelper;
         }
 
         [Fact]
@@ -80,9 +67,8 @@
             _outputHelper.WriteLine($"ConnectionNodes = {itr}");
         }
 
-        [Fact]
-        public void XaviersMansionRegion_SeedNumber_IsValid()
->>>>>>> 2464f325
+        [Fact] // For debug purpose : Ignore it
+        public void WaypointToXaviersMansionRegion_NormalDifficulty_IsSuccess()
         {
             UnitTestLogHelper.Logger.Error("WaypointToXaviersMansionRegion_NormalDifficulty_IsSuccess");
 
